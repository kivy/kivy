:root {
    --neutral-background: #131516;
    --neutral-text: #d8d4cf;
    --selection-background: #004daa;
    --selection-text: #e8e6e3;
    --border-color: #736b5e;
    --border-secondary-color: #303436ff;
    --anchor-color: #3391ff;
    --anchor-hover: #1752997f;
    --shadow-1: 0 1px 2px rgba(0, 0, 0, 0.04), 0 1px 2px rgba(0, 0, 0, 0.06);
}
:root,
:root.light {
    --color: #595959;
    --bg-color: #ffffff;
    --bg-accent-color: #f5f5f5;
    --bg-secondary-accent-color: #f5f5f5;
    --text-color: #595959;
    --htext-color: #414141;
    --dark-border-color: #e0e0e0;
    --border-secondary-color: #ffffff;
    --sphinxsidebar-li-a-bg-color: #f0f0f0;
    --sphinxsidebar-li-a-hover: #e0f0f0;
    --sphinxsidebar-li-a-color: #202530;
    --versionchanged-color: #a0a0a0;
    --versionselector-border-color: #d0d0d0;
    --em-property: #df712d;
    --dl-dt-bg-color: #e0e0e0;
    --warning-color: #e88080;
    --docutils-bg-color: #e9e9e9;
    --note-color: #80c880;
    --vt-c-divider: rgba(60, 60, 60, 0.29);
    --vt-c-border: #2c2b2b;
    --vt-c-bg-mute: #f1f1f1;
    --vt-switch-bg-color: #626262;
    --vt-svg-fill: yellow;

    /*  Colors to override pygments.css  */
    --neutral-secondary-text: #000000;
    --highlight-hll: #ffffcc;
    --highlight-c: #666385;
    --highlight-err: #ff0000;
    --highlight-err_: #ff0000;
    --highlight-o: #582800;
    --highlight-gd: #a40000;
    --highlight-gr: #ef2929;
    --highlight-gi: #00a000;
    --highlight-go: #888888;
    --highlight-gp: #745334;
    --highlight-gu: #800080;
    --higlight-gh: #000080;
    --highlight-m: #990000;
    --highlight-s: #74171b;
    --highlight-na: #c4a000;
    --highlight-nc: #db6500;
    --highlight-sb: #4e9a06;
    --highlight-bp: #aa1105;
}
:root.dark {
    --bg-color: #131516;
    --bg-accent-color: #1a1d1e;
    --bg-secondary-accent-color: #2a2d2fff;
    --color: #b1aaa0;
    --text-color: #b1aaa0;
    --htext-color: #b1aaa0;
    --secondary-text-color: #bfb9b1;
    --sphinxsidebar-li-a-bg-color: #202325ff;
    --sphinxsidebar-li-a-color: #b5aea5ff;
    --sphinxsidebar-li-a-hover: #1a3535ff;
    --dark-border-color: #393d40ff;
    --warning-color: #7c1717ff;
    --light-warning-color: #e77b7bff;
    --note-color: #2f6d2fff;
    --light-note-color: #83c983ff;
    --versionchanged-color: #6e6662;
    --versionselector-border-color: #3d4245ff;
    --em-property: #e27e40ff;
    --docutils-bg-color: #242729ff;
    --dl-dt-bg-color: #2a2d2fff;
    --vt-c-divider: rgba(84, 84, 84, 0.65);
    --vt-c-bg-mute: #2f2f2f;
    --vt-switch-bg-color: black;
    --vt-svg-fill: rgba(255, 255, 255, 0.87);

    /*  Colors to override pygments.css  */
    --neutral-secondary-text: #e8e6e3ff;
    --highlight-hll: #525200ff;
    --highlight-c: #9f968aff;
    --highlight-err: #ff1a1aff;
    --highlight-err_: #ff1a1aff;
    --highlight-o: #ccc8c1ff;
    --highlight-gd: #ff5959ff;
    --highlight-gr: #f03a3aff;
    --highlight-gi: #5cff5cff;
    --highlight-go: #9d9488ff;
    --highlight-gp: #cbaa8bff;
    --highlight-gu: #ff72ffff;
    --higlight-gh: #3391ff;
    --highlight-m: #ff6161ff;
    --highlight-s: #e68388ff;
    --highlight-na: #ffdc43ff;
    --highlight-nc: #ff9133ff;
    --highlight-sb: #abf962ff;
    --highlight-bp: #fa6256ff;

}
html.light {
    color-scheme: light;
}
html.dark {
    color-scheme: dark;
}
body,
html {
    background-color: var(--bg-color);
    color: var(--selection-text);
    font-family: Verdana, sans-serif;
    font-size: 14px;
    line-height: 1.6em;
    padding: 0;
    margin: 0;
}
body {
    color: var(--color);
}
a,
a:link,
a:visited,
span.versionadded span {
    color: var(--anchor-color);
}
body,
html,
table {
    border-color: var(--border-color);
}
h1,
h2,
h3,
h4,
h5 {
    color: var(--htext-color);
    font-weight: 400;
}
h1 {
    font-size: 2.25em;
}
h2 {
    font-size: 2em;
}
h3 {
    font-size: 1.6em;
}
h4 {
    font-size: 1.25em;
}
a,
a:link,
a:visited {
    text-decoration-color: currentcolor;
    text-decoration: none;
}
a.headerlink {
    font-size: 1.2em;
    color: transparent;
    margin-left: 10px;
}
.hover a.headerlink {
    color: var(--secondary-text-color);
}
h1:hover a.headerlink,
h2:hover a.headerlink,
h3:hover a.headerlink,
h4:hover a.headerlink,
h5:hover a.headerlink {
    display: inline;
    color: var(--secondary-text-color);
    margin-left: 10px;
}
a:hover {
    border-bottom: 1px solid rgba(42, 124, 223, 0.5);
    border-bottom-color: var(--anchor-hover);
}
td.linenos .normal {
    color: inherit;
    background-color: transparent;
}
#topbar {
    position: relative;
    background-color: #202326;
    margin: 0;
}
#topwrapper {
    display: flex;
    flex-wrap: wrap;
}
#toplogo {
    height: 60px;
    width: 100%;
    display: flex;
}
#toplogo,
#toplogo > a,
#topmenu {
    justify-content: center;
}
#toplogo > a {
    display: flex;
    padding-bottom: 1em;
    padding-top: 1em;
}
#topmenu {
    height: 60px;
    flex-direction: column;
}
#topbar img {
    object-fit: contain;
}
#topbar #toplogo a:hover {
    border: 0;
}
#topbar li,
#topbar ul,
div.sphinxsidebar li,
div.sphinxsidebar ul {
    margin: 0;
    padding: 0;
    list-style-type: none;
}
#topbar ul,
#topmenu {
    display: flex;
    width: 100%;
}
#topbar ul {
    justify-content: space-around;
}
#topmenu ul.navigation li {
    display: flex;
    list-style-type: none;
}
#topmenu ul.navigation li a {
    line-height: 44px;
    list-style-type: none;
    color: #bbb;
    text-decoration: none;
    background-color: #303030;
    padding: 0 10px;
}
#topmenu ul.navigation li a.current {
    border-bottom: 2px solid #fff;
}
#topmenu ul.navigation li a:hover {
    background-color: #383a3d;
    border-bottom: 2px solid #202326;
}
#topmenu ul.navigation .nav-garden {
    background-color: #690;
    color: #fff;
}
#topmenu ul.navigation .nav-guides {
    background-color: #09c;
    color: #fff;
}
#topmenu ul.navigation .nav-api {
    background-color: #c00;
    color: #fff;
}
#topmenu ul.navigation .nav-pdf {
    background-color: #f80;
    color: #fff;
}
#topmenu ul.navigation .nav-wiki {
    background-color: #30757e;
    color: #fff;
}
#topmenu ul.navigation a.nav-garden:hover {
    background-color: #9c0;
}
#topmenu ul.navigation a.nav-guides:hover {
    background-color: #33b5e5;
}
#topmenu ul.navigation a.nav-api:hover {
    background-color: #f44;
}
#topmenu ul.navigation a.nav-pdf:hover {
    background-color: #fb3;
}
#topmenu ul.navigation a.nav-wiki:hover {
    background-color: #50c8d7;
}
div.sphinxsidebar {
    width: 100%;
}
div.sphinxsidebar a.mainlevel,
div.sphinxsidebar h3 {
    background-color: var(--dark-border-color);
    font-weight: 400;
    font-size: 1em;
    padding: 0.5em 1em;
    margin: 1px 0;
}
div.sphinxsidebar a.togglable {
    padding-right: 34px;
    background: var(--dark-border-color) url(disclosure_up.png) top right
        no-repeat;
}
div.sphinxsidebar ul.toggleopen a.togglable {
    background-image: url(disclosure_down.png);
}
div.sphinxsidebar ul li ul,
tt.descclassname {
    display: none;
}
div.sphinxsidebar li a,
tt.descname {
    color: var(--sphinxsidebar-li-a-color);
}
.footerlinks table,
div.sphinxsidebar li a {
    background-color: var(--sphinxsidebar-li-a-bg-color);
}
div.sphinxsidebar li a {
    display: block;
    font-weight: 400;
    font-size: 1em;
    padding: 0.5em 1em;
    border-left: 2px solid transparent;
}
div.sphinxsidebar li a:hover,
div.sphinxsidebar ul ul li.current > a {
    background-color: var(--sphinxsidebar-li-a-hover);
    color: var(--sphinxsidebar-li-a-color);
    border: 0;
    border-left: 2px solid var(--anchor-color);
}
.footerlinks table {
    width: 100%;
}
.footerlinks td {
    padding: 10px 15px;
    width: 50%;
}
.footerlinks td.rightlink,
div.navlink {
    text-align: right;
}
#contentall {
    padding: 20px;
    display: flex;
    flex-wrap: wrap;
}
#content pre {
    padding: 10px 15px;
    font-family: "Source Code Pro", monospace;
    white-space: pre-wrap;
}
#content h1 {
    margin-bottom: 25px;
}
#content h2 {
    border-bottom: 1px solid var(--dark-border-color);
    padding: 15px 0 8px;
}
#content div.admonition {
    padding-left: 10px;
    margin: 8px 0;
}
#content div.admonition p {
    margin: 0;
}
#content div.warning {
    border-left: 3px solid var(--warning-color);
}
#content div.note p.first {
    color: var(--light-note-color);
}
#content div.note {
    border-left: 3px solid var(--note-color);
}
.versionadded,
.versionchanged {
    font-style: italic;
    color: var(--versionchanged-color);
}
.bodyshortcut,
dl.api-level dt {
    background-color: var(--sphinxsidebar-li-a-bg-color);
    padding: 10px 15px;
}
.bodyshortcut .left,
.gs-eleft {
    float: left;
}
.bodyshortcut .right {
    float: right;
}
#api-toggle-all,
#api-toggle-desc {
    float: right;
    font-size: 14px;
    margin-left: 10px;
    cursor: pointer;
}
dl.api-level dt {
    cursor: pointer;
    background-color: var(--dl-dt-bg-color);
    font-weight: 400;
    font-size: 1em;
    margin: 1px 0;
}
#content pre,
dl.api-level dl.attribute dt,
table.field-list td.field-body dl.docutils dt,
table.field-list th.field-name {
    background-color: var(--sphinxsidebar-li-a-bg-color);
}
dl.api-level dd {
    margin-left: 20px;
}
dl.api-level {
    margin-top: 20px;
}
tt.descname {
    font-size: 1.2em;
}
em {
    font-style: normal;
}
em.property {
    color: var(--em-property);
}
big {
    font-size: 14px;
    font-weight: 400;
}
table.field-list {
    border-collapse: collapse;
    border: 0 currentcolor !important;
}
table.field-list tr {
    border: 5px solid var(--border-secondary-color);
}
table.field-list td.field-body {
    padding: 5px 10px 0;
}
table.field-list td.field-body dl.docutils {
    margin-top: -6px;
    margin-left: -10px;
}
table.field-list td.field-body dl.docutils dt {
    padding: 5px 8px;
    font-style: normal;
}
table.field-list td.field-body dl.docutils dd {
    margin: 8px 15px;
}
.sphinxsidebar form.search {
    display: flex;
    margin-top: 0.5em;
    margin-bottom: 0.5em;
}
form.search input {
    line-height: 2em;
    font-size: 1.1em;
    padding: 5px 8px;
    display: flex;
    flex-grow: 1;
}
form.search button[type="submit"] {
    width: 20%;
    font-size: 1em;
}
.gs-eleft {
    margin-right: 10px;
}
#version_selector,
form.search input,
table.docutils {
    border: 1px solid var(--versionselector-border-color);
}
table.docutils {
    border-collapse: collapse;
}
table.docutils td,
table.docutils th {
    padding: 5px 8px;
}
.align-right {
    float: right;
    margin: 5px 0 5px 5px;
}
.align-center {
    margin: 5px auto;
    display: block;
}
.api-index {
    height: 200px;
    overflow-x: hidden;
    overflow-y: scroll;
}
div.sphinxsidebar .api-index li a {
    font-size: 12px;
    padding: 5px;
}
.toc {
    background-color: var(--bg-accent-color);
    border: 1px solid var(--dark-border-color);
    padding: 10px;
    font-size: 0.9em;
    margin-top: 1em;
}
#content .toc h2 {
    font-size: 1.2em;
    margin: 0 0 5px;
    padding: 0 0 2px;
}
.toc ul,
.toc ul li {
    list-style-type: none;
    padding: 0;
    margin: 0;
}
.toc ul li li li {
    padding-left: 10px;
    border-left: 1px solid var(--dark-border-color);
}
table.highlighttable td.linenos {
    width: 40px;
}
.viewcode-back,
.viewcode-link {
    position: absolute;
    right: 2em;
    display: none;
}
span.versionadded {
    font-size: 12px;
    float: right;
}
div.navlink {
    font-size: 12px;
    position: relative;
    top: -30px;
    height: 0;
}
#version_selector {
    width: 100%;
    -webkit-appearance: none;
    -moz-appearance: none;
    padding: 0.5em 1em;
    margin-top: 0.5em;
    margin-bottom: 0.5em;
    background: var(--bg-accent-color) url(disclosure_down.png) top right
        no-repeat;
}
#content,
table.highlighttable {
    width: 100%;
}
#content > .wrapper {
    padding-left: 0;
    padding-right: 0;
}
img {
    max-width: 100%;
    object-fit: contain;
}
code.docutils {
    background: var(--docutils-bg-color);
    padding: 0.2em 0.5em;
    color: var(--neutral-secondary-text);
    border-radius: 0.5em;
    background-image: none;
}
<<<<<<< HEAD

.linenos::before, .gp::before {
	content: attr(unselectable-data);
=======
.linenos::before {
    content: attr(data-line-number);
}
span.linenos {
    color: inherit;
    background-color: transparent;
}
span.linenos.special,
td.linenos .special {
    color: var(--neutral-secondary-text);
    background-color: var(--highlight-hll);
}

/*Theme Toggle Switch css */
#li_themeToggleSwitch {
    position: absolute;
    top: 15%;
    left: 87.5%;
}
#themeToggleSwitch {
    border-radius: 11px;
    display: block;
    width: 40px;
    height: 22px;
    border: 1px solid var(--vt-c-divider);
    background-color: var(--vt-c-bg-mute);
    transition: border-color 0.25s, background-color 0.25s;
    margin-top: auto;
    margin-bottom: auto;
}
#themeToggleSwitch:hover {
    border-color: var(--vt-svg-fill);
}
.vt-switch-check {
    position: absolute;
    top: 2px;
    width: 18px;
    height: 18px;
    border-radius: 50%;
    background-color: var(--vt-switch-bg-color);
    box-shadow: var(--shadow-1);
    transition: background-color 0.25s, left 0.25s;
>>>>>>> 87b60702
}
html.light .vt-switch-check {
    left: 2px;
}
html.dark .vt-switch-check {
    left: 20px;
}
.vt-switch-icon {
    position: relative;
    display: block;
    width: 18px;
    height: 18px;
    border-radius: 50%;
    overflow: hidden;
}
.vt-switch-icon svg {
    position: absolute;
    top: 3px;
    left: 3px;
    width: 12px;
    height: 12px;
    fill: var(--vt-svg-fill);
    transition: opacity 0.25s, left 0.25s;
}
html.light .vt-switch-icon .sun {
    opacity: 1;
}
html.light .vt-switch-icon .moon {
    opacity: 0;
}
html.dark .vt-switch-icon .sun {
    opacity: 0;
}
html.dark .vt-switch-icon .moon {
    opacity: 1;
}

/*Theme toggle switch css end*/


/*pygments classes that are overridden to fit the dark theme*/
.highlight .hll {
    background-color: var(--highlight-hll);
}
.highlight .c { /* Comment */
    color: var(--highlight-c);
}
.highlight .err { /* Error */
    color: var(--highlight-err);
    border-color: var(--highlight-err_);
}
.highlight .g, /* Generic */
.highlight .k, /* Keyword */
.highlight .l, /* Literal */
.highlight .n  /* Name */ {
    color: var(--neutral-secondary-text);
}
.highlight .o { /* Operator */
    color: var(--highlight-o);
}
.highlight .x { /* Other */
    color: var(--highlight-err);
}
.highlight .p { /* Punctuation */
    color: var(--neutral-secondary-text);
}
.highlight .c1, /* Comment.Single */
.highlight .ch, /* Comment.Hashbang */
.highlight .cm, /* Comment.Multiline */
.highlight .cp, /* Comment.Preproc */
.highlight .cpf,/* Comment.PreprocFile */
.highlight .cs  /* Comment.Special */ {
    color: var(--highlight-c);
}
.highlight .gd { /* Generic.Deleted */
    color: var(--highlight-gd);
}
.highlight .ge { /* Generic.Emph */
    color: var(--neutral-secondary-text);
}
.highlight .gr { /* Generic.Error */
    color: var(--highlight-gr);
}
.highlight .gh { /* Generic.Heading */
    color: var(--higlight-gh);
}
.highlight .gi { /* Generic.Inserted */
    color: var(--highlight-gi);
}
.highlight .go { /* Generic.Output */
    color: var(--highlight-go);
}
.highlight .gp { /* Generic.Prompt */
    color: var(--highlight-gp);
}
.highlight .gs { /* Generic.Strong */
    color: var(--neutral-secondary-text);
}
.highlight .gu { /* Generic.Subheading */
    color: var(--highlight-gu);
}
.highlight .gt { /* Generic.Traceback */
    color: var(--highlight-gd);
}
.highlight .kc, /* Keyword.Constant */
.highlight .kd, /* Keyword.Declaration */
.highlight .kn, /* Keyword.Namespace */
.highlight .kp, /* Keyword.Pseudo */
.highlight .kr, /* Keyword.Reserved */
.highlight .kt, /* Keyword.Type */
.highlight .ld  /* Literal.Date */ {
    color: var(--neutral-secondary-text);
}
.highlight .m { /* Literal.Number */
    color: var(--highlight-m);
}
.highlight .s { /* Literal.String */
    color: var(--highlight-s);
}
.highlight .na { /* Name.Attribute */
    color: var(--highlight-na);
}
.highlight .nb { /* Name.Builtin */
    color: var(--neutral-secondary-text);
}
.highlight .nc { /* Name.Class */
    color: var(--highlight-nc);
}
.highlight .no { /* Name.Constant */
    color: var(--neutral-secondary-text);
}
.highlight .nd { /* Name.Decorator */
    color: var(--highlight-go);
}
.highlight .ni { /* Name.Entity */
    color: var(--highlight-nc);
}
.highlight .ne { /* Name.Exception */
    color: var(--highlight-gr);
}
.highlight .nf, /* Name.Function */
.highlight .nl  /* Name.Label */ {
    color: var(--highlight-nc);
}
.highlight .nn, /* Name.Namespace */
.highlight .nx, /* Name.Other */
.highlight .py  /* Name.Property */ {
    color: var(--neutral-secondary-text);
}
.highlight .nt  /* Name.Tag */ {
    color: var(--versionchanged-color);
}
.highlight .nv, /* Name.Variable */
.highlight .ow, /* Operator.Word */
.highlight .w   /* Text.Whitespace */ {
    color: var(--neutral-secondary-text);
}
.highlight .w /* Text.Whitespace */ {
    text-decoration-color: currentcolor;
}
.highlight .mb, /* Literal.Number.Bin */
.highlight .mf, /* Literal.Number.Float */
.highlight .mh, /* Literal.Number.Hex */
.highlight .mi, /* Literal.Number.Integer */
.highlight .mo  /* Literal.Number.Oct */ {
    color: var(--highlight-m);
}
.highlight .sa /* Literal.String.Affix */ {
    color: var(--highlight-s);
}
.highlight .sb, /* Literal.String.Backtick */
.highlight .sc  /* Literal.String.Char */  {
    color: var(--highlight-sb);
}
.highlight .dl  /* Literal.String.Delimiter */ {
    color: var(--highlight-s);
}
.highlight .sd  /* Literal.String.Doc */  {
    color: var(--secondary-text-color);
}
.highlight .s1, /* Literal.String.Single */
.highlight .s2, /* Literal.String.Double */
.highlight .se, /* Literal.String.Escape */
.highlight .sh, /* Literal.String.Heredoc */
.highlight .si, /* Literal.String.Interpol */
.highlight .sr, /* Literal.String.Regex */
.highlight .ss, /* Literal.String.Symbol */
.highlight .sx  /* Literal.String.Other */  {
    color: var(--highlight-s);
}
.highlight .bp  /* Name.Builtin.Pseudo */  {
    color: var(--highlight-bp);
}
.highlight .fm /* Name.Function.Magic */ {
    color: var(--highlight-nc);
}
.highlight .vc, /* Name.Variable.Class */
.highlight .vg, /* Name.Variable.Global */
.highlight .vi, /* Name.Variable.Instance */
.highlight .vm  /* Name.Variable.Magic */ {
    color: var(--neutral-secondary-text);
}
.highlight .il  /* Literal.Number.Integer.Long */ {
    color: var(--highlight-m);
}


@media (min-width: 1024px) {
    #toplogo {
        width: 20%;
        height: 80px;
        display: flex;
        justify-content: flex-start;
    }
    #topmenu {
        width: 80%;
        height: 80px;
    }
    #topbar ul {
        justify-content: flex-end;
    }
    #topmenu ul.navigation li {
        margin-right: 3em;
    }
    div.sphinxsidebar {
        width: 260px;
        position: sticky;
        top: 0;
        height: 80vh;
        padding-top: 1em;
    }
    #content {
        width: calc(100% - 260px);
    }
    .sphinxsidebarwrapper {
        display: flex;
        flex-direction: column;
        height: 100%;
    }
    .api-index {
        height: 100px;
        display: flex;
        flex-grow: 1;
    }
    .is-api .sphinxsidebarwrapper .current {
        display: flex;
        flex-grow: 1;
        flex-direction: column;
    }
    #content > .wrapper {
        padding-left: 1em;
        padding-right: 1em;
    }
    .toc {
        float: right;
        margin: 0 0 10px 10px;
    }
    #li_themeToggleSwitch,
    #topbar {
        position: static;
    }
    #themeToggleSwitch {
        position: relative;
    }
    html.light .vt-switch-check {
        left: 1px;
    }
    html.dark .vt-switch-check {
        left: 19px;
    }
    .vt-switch-check {
        top: 1px;
    }
}<|MERGE_RESOLUTION|>--- conflicted
+++ resolved
@@ -573,13 +573,9 @@
     border-radius: 0.5em;
     background-image: none;
 }
-<<<<<<< HEAD
 
 .linenos::before, .gp::before {
 	content: attr(unselectable-data);
-=======
-.linenos::before {
-    content: attr(data-line-number);
 }
 span.linenos {
     color: inherit;
@@ -620,7 +616,6 @@
     background-color: var(--vt-switch-bg-color);
     box-shadow: var(--shadow-1);
     transition: background-color 0.25s, left 0.25s;
->>>>>>> 87b60702
 }
 html.light .vt-switch-check {
     left: 2px;
