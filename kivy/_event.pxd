--- conflicted
+++ resolved
@@ -14,9 +14,7 @@
     cdef dict __properties
     cdef dict __storage
     cdef object __weakref__
-<<<<<<< HEAD
     cdef public set _kwargs_applied_init
-=======
     cdef object _proxy_ref
     cdef public object proxy_callback
     '''A callback, which if set will be called by the proxy when the event
@@ -25,7 +23,6 @@
     '''
     cpdef rebind_property(self, name)
     cpdef dispatch_count(self, basestring event_type)
->>>>>>> b2e4e4e4
     cpdef dict properties(self)
 
 
