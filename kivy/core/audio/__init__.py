'''
Audio
=====

Load an audio sound and play it with::

    from kivy.core.audio import SoundLoader

    sound = SoundLoader.load('mytest.wav')
    if sound:
        print("Sound found at %s" % sound.source)
        print("Sound is %.3f seconds" % sound.length)
        sound.play()

You should not use the Sound class directly. The class returned by
:func:`SoundLoader.load` will be the best sound provider for that particular
file type, so it might return different Sound classes depending the file type.

Event dispatching and state changes
-----------------------------------

Audio is often processed in parallel to your code. This means you often need to
enter the Kivy :func:`eventloop <kivy.base.EventLoopBase>` in order to allow
events and state changes to be dispatched correctly.

You seldom need to worry about this as Kivy apps typically always
require this event loop for the GUI to remain responsive, but it is good to
keep this in mind when debugging or running in a
`REPL <https://en.wikipedia.org/wiki/Read%E2%80%93eval%E2%80%93print_loop>`_
(Read-eval-print loop).

.. versionchanged:: 1.10.0
    The pygst and gi providers have been removed.

.. versionchanged:: 1.8.0
    There are now 2 distinct Gstreamer implementations: one using Gi/Gst
    working for both Python 2+3 with Gstreamer 1.0, and one using PyGST
    working only for Python 2 + Gstreamer 0.10.

.. note::

    The core audio library does not support recording audio. If you require
    this functionality, please refer to the
    `audiostream <https://github.com/kivy/audiostream>`_ extension.

'''

__all__ = ('Sound', 'SoundLoader')

from kivy.logger import Logger
from kivy.event import EventDispatcher
from kivy.core import core_register_libs
from kivy.resources import resource_find
from kivy.properties import StringProperty, NumericProperty, OptionProperty, \
    AliasProperty, BooleanProperty, BoundedNumericProperty
from kivy.utils import platform
from kivy.setupconfig import USE_SDL2

from sys import float_info


class SoundLoader:
    '''Load a sound, using the best loader for the given file type.
    '''

    _classes = []

    @staticmethod
    def register(classobj):
        '''Register a new class to load the sound.'''
        Logger.debug('Audio: register %s' % classobj.__name__)
        SoundLoader._classes.append(classobj)

    @staticmethod
    def load(filename):
        '''Load a sound, and return a Sound() instance.'''
        rfn = resource_find(filename)
        if rfn is not None:
            filename = rfn
        ext = filename.split('.')[-1].lower()
        if '?' in ext:
            ext = ext.split('?')[0]
        for classobj in SoundLoader._classes:
            if ext in classobj.extensions():
                return classobj(source=filename)
        Logger.warning('Audio: Unable to find a loader for <%s>' %
                       filename)
        return None


class Sound(EventDispatcher):
    '''Represents a sound to play. This class is abstract, and cannot be used
    directly.

    Use SoundLoader to load a sound.

    :Events:
        `on_play`: None
            Fired when the sound is played.
        `on_stop`: None
            Fired when the sound is stopped.
    '''

    source = StringProperty(None)
    '''Filename / source of your audio file.

    .. versionadded:: 1.3.0

    :attr:`source` is a :class:`~kivy.properties.StringProperty` that defaults
    to None and is read-only. Use the :meth:`SoundLoader.load` for loading
    audio.
    '''

    volume = NumericProperty(1.)
    '''Volume, in the range 0-1. 1 means full volume, 0 means mute.

    .. versionadded:: 1.3.0

    :attr:`volume` is a :class:`~kivy.properties.NumericProperty` and defaults
    to 1.
    '''

    pitch = BoundedNumericProperty(1., min=float_info.epsilon)
    '''Pitch of a sound. 2 is an octave higher, .5 one below. This is only
    implemented for SDL2 audio provider yet.

    .. versionadded:: 1.10.0

    :attr:`pitch` is a :class:`~kivy.properties.NumericProperty` and defaults
    to 1.
    '''

    state = OptionProperty('stop', options=('stop', 'play'))
    '''State of the sound, one of 'stop' or 'play'.

    .. versionadded:: 1.3.0

    :attr:`state` is a read-only :class:`~kivy.properties.OptionProperty`.'''

    loop = BooleanProperty(False)
    '''Set to True if the sound should automatically loop when it finishes.

    .. versionadded:: 1.8.0

    :attr:`loop` is a :class:`~kivy.properties.BooleanProperty` and defaults to
    False.'''

<<<<<<< HEAD
    def _get_filename(self):
        return self.source
    filename = AliasProperty(
        _get_filename, None, bind=('source', ), deprecated=True)
    '''
    .. deprecated:: 1.3.0
        Use :attr:`source` instead.
=======
    #
    # deprecated
    #
    def _get_status(self):
        return self.state
    status = AliasProperty(
        _get_status, None, bind=('state', ), deprecated=True)
    '''
    .. deprecated:: 1.3.0
        Use :attr:`state` instead.
>>>>>>> 5585b241
    '''

    __events__ = ('on_play', 'on_stop')

    def on_source(self, instance, filename):
        self.unload()
        if filename is None:
            return
        self.load()

    def get_pos(self):
        '''
        Returns the current position of the audio file.
        Returns 0 if not playing.

        .. versionadded:: 1.4.1
        '''
        return 0

    def _get_length(self):
        return 0

    length = property(lambda self: self._get_length(),
                      doc='Get length of the sound (in seconds).')

    def load(self):
        '''Load the file into memory.'''
        pass

    def unload(self):
        '''Unload the file from memory.'''
        pass

    def play(self):
        '''Play the file.'''
        self.state = 'play'
        self.dispatch('on_play')

    def stop(self):
        '''Stop playback.'''
        self.state = 'stop'
        self.dispatch('on_stop')

    def seek(self, position):
        '''Go to the <position> (in seconds).

        .. note::
            Most sound providers cannot seek when the audio is stopped.
            Play then seek.
        '''
        pass

    def on_play(self):
        pass

    def on_stop(self):
        pass


# Little trick here, don't activate gstreamer on window
# seem to have lot of crackle or something...
audio_libs = []
if platform == 'android':
    audio_libs += [('android', 'audio_android')]
elif platform in ('macosx', 'ios'):
    audio_libs += [('avplayer', 'audio_avplayer')]
try:
    from kivy.lib.gstplayer import GstPlayer  # NOQA
    audio_libs += [('gstplayer', 'audio_gstplayer')]
except ImportError:
    pass
audio_libs += [('ffpyplayer', 'audio_ffpyplayer')]
if USE_SDL2:
    audio_libs += [('sdl2', 'audio_sdl2')]
else:
    audio_libs += [('pygame', 'audio_pygame')]

libs_loaded = core_register_libs('audio', audio_libs)<|MERGE_RESOLUTION|>--- conflicted
+++ resolved
@@ -145,15 +145,6 @@
     :attr:`loop` is a :class:`~kivy.properties.BooleanProperty` and defaults to
     False.'''
 
-<<<<<<< HEAD
-    def _get_filename(self):
-        return self.source
-    filename = AliasProperty(
-        _get_filename, None, bind=('source', ), deprecated=True)
-    '''
-    .. deprecated:: 1.3.0
-        Use :attr:`source` instead.
-=======
     #
     # deprecated
     #
@@ -164,7 +155,6 @@
     '''
     .. deprecated:: 1.3.0
         Use :attr:`state` instead.
->>>>>>> 5585b241
     '''
 
     __events__ = ('on_play', 'on_stop')
