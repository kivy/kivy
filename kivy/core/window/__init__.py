--- conflicted
+++ resolved
@@ -321,17 +321,6 @@
             You can listen to this one, and clean whatever you can.
 
             .. versionadded:: 1.9.0
-
-        `on_textedit(self, text)`:
-            Fired when inputting with IME.
-<<<<<<< HEAD
-            The string inputting with IME is set as the parameter of
-            this event.
-=======
-            The string inputting with IME is set as the parameter of this event.
->>>>>>> c2b24e94
-
-            .. versionadded:: 1.10.1
     '''
 
     __instance = None
@@ -871,12 +860,7 @@
         'on_key_down', 'on_key_up', 'on_textinput', 'on_dropfile',
         'on_request_close', 'on_cursor_enter', 'on_cursor_leave',
         'on_joy_axis', 'on_joy_hat', 'on_joy_ball',
-<<<<<<< HEAD
-        'on_joy_button_down', 'on_joy_button_up', 'on_memorywarning',
-        'on_textedit')
-=======
-        'on_joy_button_down', 'on_joy_button_up', 'on_memorywarning', 'on_textedit')
->>>>>>> c2b24e94
+        'on_joy_button_down', 'on_joy_button_up', 'on_memorywarning')
 
     def __new__(cls, **kwargs):
         if cls.__instance is None:
@@ -1749,19 +1733,6 @@
         '''
         pass
 
-    def on_textedit(self, text):
-        '''Event called when inputting with IME.
-<<<<<<< HEAD
-        The string inputting with IME is set as the parameter of
-        this event.
-=======
-        The string inputting with IME is set as the parameter of this event.
->>>>>>> c2b24e94
-
-        .. versionadded:: 1.10.1
-        '''
-        pass
-
     @reify
     def dpi(self):
         '''Return the DPI of the screen. If the implementation doesn't support
