--- conflicted
+++ resolved
@@ -863,7 +863,6 @@
     trigger_create_window = None
 
     __events__ = (
-<<<<<<< HEAD
         'on_draw', 'on_flip', 'on_rotate', 'on_resize', 'on_move',
         'on_close', 'on_minimize', 'on_maximize', 'on_restore',
         'on_hide', 'on_show', 'on_motion', 'on_touch_down',
@@ -873,20 +872,8 @@
         'on_cursor_enter', 'on_cursor_leave', 'on_joy_axis',
         'on_joy_hat', 'on_joy_ball', 'on_joy_button_down',
         'on_joy_button_up', 'on_memorywarning', 'on_textedit')
-=======
-        'on_draw', 'on_flip', 'on_rotate', 'on_resize', 'on_close',
-        'on_minimize', 'on_maximize', 'on_restore', 'on_hide', 'on_show',
-        'on_motion', 'on_touch_down', 'on_touch_move', 'on_touch_up',
-        'on_mouse_down', 'on_mouse_move', 'on_mouse_up', 'on_keyboard',
-        'on_key_down', 'on_key_up', 'on_textinput', 'on_dropfile',
-        'on_request_close', 'on_cursor_enter', 'on_cursor_leave',
-        'on_joy_axis', 'on_joy_hat', 'on_joy_ball',
-        'on_joy_button_down', 'on_joy_button_up', 'on_memorywarning',
-        'on_textedit',
-
         # internal
         'on_pre_resize')
->>>>>>> ddadbb40
 
     def __new__(cls, **kwargs):
         if cls.__instance is None:
