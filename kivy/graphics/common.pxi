#
# Common definition
#

DEF PI2 = 1.5707963267948966
DEF PI = 3.1415926535897931

cdef extern from *:
    ctypedef char* const_char_ptr "const char*"

cdef double pi = PI
cdef extern from "math.h":
    double cos(double) nogil
    double acos(double) nogil
    double sin(double) nogil
    double sqrt(double) nogil
    double pow(double x, double y) nogil
    double atan2(double y, double x) nogil
    double tan(double) nogil
    double fabs(double) nogil

cdef extern from "stdlib.h":
    ctypedef unsigned long size_t
    void free(void *ptr) nogil
    void *realloc(void *ptr, size_t size) nogil
    void *malloc(size_t size) nogil
    void *calloc(size_t nmemb, size_t size) nogil

cdef extern from "string.h":
<<<<<<< HEAD
    void *memcpy(void *dest, void *src, size_t n) nogil
    void *memset(void *dest, int c, size_t len)
=======
    void *memcpy(void *dest, void *src, size_t n)
    void *memset(void *dest, int c, size_t len)

from cpython.array cimport array, clone


'''
These functions below, take a data element; if the data implements the
buffer interface, the data is returned unchanged, otherwise, a python
array is created from the data and returned.

in both cases, the second parameter is initialized with a pointer to the
starting address of the returned buffer

The return value is a tuple, of (original data, array), where in the first
case, array is None.

The method used below (a untyped python array + array.data.as_floats pointer)
results in the fastest list to array creation and usage. Even malloc isn't
faster. Note, using memoryview (which we avoided for this case) is relatively
slow in cython.

When the user passes in a memoryview type, we have no choice but to use the
memoryview passed in, though.
'''
cdef inline _ensure_float_view(data, float **f):
    cdef array arr
    cdef list src
    cdef int i
    cdef float [::1] memview
    # do if/else instead of straight try/except because its faster for list
    if not isinstance(data, (tuple, list)):
        try:
            memview = data
            f[0] = &memview[0]
            return data, None
        except:
            src = list(data)
            arr = clone(array('f'), len(src), False)
            f[0] = arr.data.as_floats
            for i in range(len(src)):
                f[0][i] = src[i]
    else:
        src = list(data)
        arr = clone(array('f'), len(src), False)
        f[0] = arr.data.as_floats
        for i in range(len(src)):
            f[0][i] = src[i]
    return src, arr


cdef inline _ensure_ushort_view(data, unsigned short **f):
    cdef array arr
    cdef list src
    cdef int i
    cdef unsigned short [::1] memview
    # do if/else instead of straight try/except because its faster for list
    if not isinstance(data, (tuple, list)):
        try:
            memview = data
            f[0] = &memview[0]
            return data, None
        except:
            src = list(data)
            arr = clone(array('H'), len(src), False)
            f[0] = arr.data.as_ushorts
            for i in range(len(src)):
                f[0][i] = src[i]
    else:
        src = list(data)
        arr = clone(array('H'), len(src), False)
        f[0] = arr.data.as_ushorts
        for i in range(len(src)):
            f[0][i] = src[i]
    return src, arr
>>>>>>> 6ba3c148
<|MERGE_RESOLUTION|>--- conflicted
+++ resolved
@@ -27,11 +27,7 @@
     void *calloc(size_t nmemb, size_t size) nogil
 
 cdef extern from "string.h":
-<<<<<<< HEAD
     void *memcpy(void *dest, void *src, size_t n) nogil
-    void *memset(void *dest, int c, size_t len)
-=======
-    void *memcpy(void *dest, void *src, size_t n)
     void *memset(void *dest, int c, size_t len)
 
 from cpython.array cimport array, clone
@@ -105,5 +101,4 @@
         f[0] = arr.data.as_ushorts
         for i in range(len(src)):
             f[0][i] = src[i]
-    return src, arr
->>>>>>> 6ba3c148
+    return src, arr