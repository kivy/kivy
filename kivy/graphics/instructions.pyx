--- conflicted
+++ resolved
@@ -58,16 +58,11 @@
         if self.parent:
             self.parent.add(self)
 
-<<<<<<< HEAD
     def  __dealloc__(self):
         Builder.unbind_widget(self.uid)
 
-    cdef void apply(self):
-        pass
-=======
     cdef int apply(self) except -1:
         return 0
->>>>>>> b5cf3376
 
     IF DEBUG:
         cdef int flag_update(self, int do_parent=1, list _instrs=None) except -1:
