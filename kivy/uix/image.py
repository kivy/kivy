'''
Image
=====

The :class:`Image` widget is used to display an image::

Example in python::

    wimg = Image(source='mylogo.png')

Kv Example::

    Image:
        source: 'mylogo.png'
        size: self.texture_size


Asynchronous Loading
--------------------

To load an image asynchronously (for example from an external webserver), use
the :class:`AsyncImage` subclass::

    aimg = AsyncImage(source='http://mywebsite.com/logo.png')

This can be useful as it prevents your application from waiting until the image
is loaded. If you want to display large images or retrieve them from URL's,
using :class:`AsyncImage` will allow these resources to be retrieved on a
background thread without blocking your application.

Alignment
---------

By default, the image is centered and fits inside the widget bounding box.
If you don't want that, you can set `allow_stretch` to True and `keep_ratio`
to False.

You can also inherit from Image and create your own style. For example, if you
want your image to be greater than the size of your widget, you could do::

    class FullImage(Image):
        pass

And in your kivy language file::

    <-FullImage>:
        canvas:
            Color:
                rgb: (1, 1, 1)
            Rectangle:
                texture: self.texture
                size: self.width + 20, self.height + 20
                pos: self.x - 10, self.y - 10

'''
__all__ = ('Image', 'AsyncImage')

from kivy.uix.widget import Widget
from kivy.core.image import Image as CoreImage
from kivy.resources import resource_find
from kivy.properties import StringProperty, ObjectProperty, ListProperty, \
    AliasProperty, BooleanProperty, NumericProperty
from kivy.logger import Logger

# delayed imports
Loader = None


class Image(Widget):
    '''Image class, see module documentation for more information.
    '''

    source = StringProperty(None)
    '''Filename / source of your image.

    :attr:`source` is a :class:`~kivy.properties.StringProperty` and
    defaults to None.
    '''

    texture = ObjectProperty(None, allownone=True)
    '''Texture object of the image. The texture represents the original, loaded
    image texture. It is stretched and positioned during rendering according to
    the :attr:`allow_stretch` and :attr:`keep_ratio` properties.

    Depending of the texture creation, the value will be a
    :class:`~kivy.graphics.texture.Texture` or a
    :class:`~kivy.graphics.texture.TextureRegion` object.

    :attr:`texture` is an :class:`~kivy.properties.ObjectProperty` and defaults
    to None.
    '''

    texture_size = ListProperty([0, 0])
    '''Texture size of the image. This represents the original, loaded image
    texture size.

    .. warning::

        The texture size is set after the texture property. So if you listen to
        the change on :attr:`texture`, the property texture_size will not be
        up-to-date. Use self.texture.size instead.
    '''

    def get_image_ratio(self):
        if self.texture:
            return self.texture.width / float(self.texture.height)
        return 1.

    mipmap = BooleanProperty(False)
    '''Indicate if you want OpenGL mipmapping to be applied to the texture.
    Read :ref:`mipmap` for more information.

    .. versionadded:: 1.0.7

    :attr:`mipmap` is a :class:`~kivy.properties.BooleanProperty` and defaults
    to False.
    '''

    image_ratio = AliasProperty(get_image_ratio, bind=('texture',), cache=True)
    '''Ratio of the image (width / float(height).

    :attr:`image_ratio` is an :class:`~kivy.properties.AliasProperty` and is
    read-only.
    '''

    color = ListProperty([1, 1, 1, 1])
    '''Image color, in the format (r, g, b, a). This attribute can be used to
    'tint' an image. Be careful: if the source image is not gray/white, the
    color will not really work as expected.

    .. versionadded:: 1.0.6

    :attr:`color` is a :class:`~kivy.properties.ListProperty` and defaults to
    [1, 1, 1, 1].
    '''

    allow_stretch = BooleanProperty(False)
    '''If True, the normalized image size will be maximized to fit in the image
    box. Otherwise, if the box is too tall, the image will not be
    stretched more than 1:1 pixels.

    .. versionadded:: 1.0.7

    :attr:`allow_stretch` is a :class:`~kivy.properties.BooleanProperty` and
    defaults to False.
    '''

    keep_ratio = BooleanProperty(True)
    '''If False along with allow_stretch being True, the normalized image
    size will be maximized to fit in the image box and ignores the aspect
    ratio of the image.
    Otherwise, if the box is too tall, the image will not be stretched more
    than 1:1 pixels.

    .. versionadded:: 1.0.8

    :attr:`keep_ratio` is a :class:`~kivy.properties.BooleanProperty` and
    defaults to True.
    '''

    keep_data = BooleanProperty(False)
    '''If True, the underlaying _coreimage will store the raw image data.
    This is useful when performing pixel based collision detection.

    .. versionadded:: 1.3.0

    :attr:`keep_data` is a :class:`~kivy.properties.BooleanProperty` and
    defaults to False.
    '''

    durations = ListProperty(None, allownone=True)
    '''Delay the animation if the image is sequenced (like an animated gif).
    Set if frame delay is variable, not constant.
    Ignored if anim_delay is set to -1 or auto_anim_delay set to True.

        .. versionadded:: 2.0.0

        :attr:`durations` is a :class:`~kivy.properties.ListProperty` and
        defaults to None.
        '''

    anim_delay = NumericProperty(0.25)
    '''Delay the animation if the image is sequenced (like an animated gif).
    If anim_delay is set to -1, the animation will be stopped.

    .. versionadded:: 1.0.8

    :attr:`anim_delay` is a :class:`~kivy.properties.NumericProperty` and
    defaults to 0.25 (4 FPS).
    '''

    anim_loop = NumericProperty(0)
    '''Number of loops to play then stop animating. 0 means keep animating.

    .. versionadded:: 1.9.0

    :attr:`anim_loop` is a :class:`~kivy.properties.NumericProperty` and
    defaults to 0.
    '''

    auto_anim_delay = BooleanProperty(True)
    '''If this property is set True and image is GIF animation,
    delay of each frame would be get from GIF-image file.

    .. versionadded:: 2.0.0

    :attr:`auto_anim_delay` is a :class:`~kivy.properties.BooleanProperty`
     and defaults to True.
    '''

    nocache = BooleanProperty(False)
    '''If this property is set True, the image will not be added to the
    internal cache. The cache will simply ignore any calls trying to
    append the core image.

    .. versionadded:: 1.6.0

    :attr:`nocache` is a :class:`~kivy.properties.BooleanProperty` and defaults
    to False.
    '''

    def get_norm_image_size(self):
        if not self.texture:
            return list(self.size)
        ratio = self.image_ratio
        w, h = self.size
        tw, th = self.texture.size

        # ensure that the width is always maximized to the containter width
        if self.allow_stretch:
            if not self.keep_ratio:
                return [w, h]
            iw = w
        else:
            iw = min(w, tw)
        # calculate the appropriate height
        ih = iw / ratio
        # if the height is too higher, take the height of the container
        # and calculate appropriate width. no need to test further. :)
        if ih > h:
            if self.allow_stretch:
                ih = h
            else:
                ih = min(h, th)
            iw = ih * ratio
        return [iw, ih]

    norm_image_size = AliasProperty(get_norm_image_size,
                                    bind=('texture', 'size', 'allow_stretch',
                                          'image_ratio', 'keep_ratio'),
                                    cache=True)
    '''Normalized image size within the widget box.

    This size will always fit the widget size and will preserve the image
    ratio.

    :attr:`norm_image_size` is an :class:`~kivy.properties.AliasProperty` and
    is read-only.
    '''

    def __init__(self, **kwargs):
        self._coreimage = None
        self._loops = 0
        update = self.texture_update
        fbind = self.fbind
        fbind('source', update)
        fbind('mipmap', update)
        super().__init__(**kwargs)

    def texture_update(self, *largs):
        if not self.source:
<<<<<<< HEAD
            self.texture = None
        else:
            filename = resource_find(self.source)
            self._loops = 0
            if filename is None:
                return Logger.error('Image: Error reading file {filename}'.
                                    format(filename=self.source))
            mipmap = self.mipmap
            if self._coreimage is not None:
                self._coreimage.unbind(on_texture=self._on_tex_change)
            try:
                if PY2 and isinstance(filename, str):
                    filename = filename.decode('utf-8')
                self._coreimage = ci = CoreImage(
                    filename, mipmap=mipmap,
                    anim_delay=self.anim_delay,
                    keep_data=self.keep_data,
                    nocache=self.nocache,
                    durations=self.durations,
                    auto_anim_delay=self.auto_anim_delay
                )
            except:
                Logger.error('Image: Error loading texture {filename}'.
                                    format(filename=self.source))
                self._coreimage = ci = None

            if ci:
                ci.bind(on_texture=self._on_tex_change)
                self.texture = ci.texture
=======
            self._clear_core_image()
            return
        source = resource_find(self.source)
        if not source:
            Logger.error('Image: Not found <%s>' % self.source)
            self._clear_core_image()
            return
        if self._coreimage:
            self._coreimage.unbind(on_texture=self._on_tex_change)
        try:
            self._coreimage = image = CoreImage(
                source,
                mipmap=self.mipmap,
                anim_delay=self.anim_delay,
                keep_data=self.keep_data,
                nocache=self.nocache
            )
        except Exception:
            Logger.error('Image: Error loading <%s>' % self.source)
            self._clear_core_image()
            image = self._coreimage
        if image:
            image.bind(on_texture=self._on_tex_change)
            self.texture = image.texture
>>>>>>> f044806e

    def on_anim_delay(self, instance, value):
        if self._coreimage is None:
            return
        self._coreimage.anim_delay = value
        if value < 0:
            self._coreimage.anim_reset(False)

    def on_texture(self, instance, value):
        self.texture_size = value.size if value else [0, 0]

    def _clear_core_image(self):
        if self._coreimage:
            self._coreimage.unbind(on_texture=self._on_tex_change)
        self.texture = None
        self._coreimage = None
        self._loops = 0

    def _on_tex_change(self, *largs):
        # update texture from core image
        self.texture = self._coreimage.texture
        ci = self._coreimage
        if self.anim_loop and ci._anim_index == len(ci._image.textures) - 1:
            self._loops += 1
            if self.anim_loop == self._loops:
                ci.anim_reset(False)
                self._loops = 0

    def reload(self):
        '''Reload image from disk. This facilitates re-loading of
        images from disk in case the image content changes.

        .. versionadded:: 1.3.0

        Usage::

            im = Image(source = '1.jpg')
            # -- do something --
            im.reload()
            # image will be re-loaded from disk

        '''
        self.remove_from_cache()
        old_source = self.source
        self.source = ''
        self.source = old_source

    def remove_from_cache(self):
        '''Remove image from cache.

        .. versionadded:: 2.0.0
        '''
        if self._coreimage:
            self._coreimage.remove_from_cache()

    def on_nocache(self, *args):
        if self.nocache:
            self.remove_from_cache()
            if self._coreimage:
                self._coreimage._nocache = True


class AsyncImage(Image):
    '''Asynchronous Image class. See the module documentation for more
    information.

    .. note::

        The AsyncImage is a specialized form of the Image class. You may
        want to refer to the :mod:`~kivy.loader` documentation and in
        particular, the :class:`~kivy.loader.ProxyImage` for more detail
        on how to handle events around asynchronous image loading.

    .. note::

        AsyncImage currently does not support properties
        :attr:`anim_loop` and :attr:`mipmap` and setting those properties will
        have no effect.
    '''

    __events__ = ('on_error', 'on_load')

    def __init__(self, **kwargs):
        self._found_source = None
        self._coreimage = None
        global Loader
        if not Loader:
            from kivy.loader import Loader
        self.fbind('source', self._load_source)
        super().__init__(**kwargs)

    def _load_source(self, *args):
        source = self.source
        if not source:
            self._clear_core_image()
            return
        if not self.is_uri(source):
            source = resource_find(source)
            if not source:
                Logger.error('AsyncImage: Not found <%s>' % self.source)
                self._clear_core_image()
                return
        self._found_source = source
        self._coreimage = image = Loader.image(
            source,
            nocache=self.nocache,
            mipmap=self.mipmap,
            anim_delay=self.anim_delay
        )
        image.bind(
            on_load=self._on_source_load,
            on_error=self._on_source_error,
            on_texture=self._on_tex_change
        )
        self.texture = image.texture

    def _on_source_load(self, value):
        image = self._coreimage.image
        if not image:
            return
        self.texture = image.texture
        self.dispatch('on_load')

    def _on_source_error(self, instance, error=None):
        self.dispatch('on_error', error)

    def on_error(self, error):
        pass

    def on_load(self, *args):
        pass

    def is_uri(self, filename):
        proto = filename.split('://', 1)[0]
        return proto in ('http', 'https', 'ftp', 'smb')

    def _clear_core_image(self):
        if self._coreimage:
            self._coreimage.unbind(on_load=self._on_source_load)
        super()._clear_core_image()
        self._found_source = None

    def _on_tex_change(self, *largs):
        if self._coreimage:
            self.texture = self._coreimage.texture

    def texture_update(self, *largs):
        pass

    def remove_from_cache(self):
        if self._found_source:
            Loader.remove_from_cache(self._found_source)
        super().remove_from_cache()<|MERGE_RESOLUTION|>--- conflicted
+++ resolved
@@ -269,39 +269,10 @@
 
     def texture_update(self, *largs):
         if not self.source:
-<<<<<<< HEAD
-            self.texture = None
-        else:
-            filename = resource_find(self.source)
-            self._loops = 0
-            if filename is None:
-                return Logger.error('Image: Error reading file {filename}'.
-                                    format(filename=self.source))
-            mipmap = self.mipmap
-            if self._coreimage is not None:
-                self._coreimage.unbind(on_texture=self._on_tex_change)
-            try:
-                if PY2 and isinstance(filename, str):
-                    filename = filename.decode('utf-8')
-                self._coreimage = ci = CoreImage(
-                    filename, mipmap=mipmap,
-                    anim_delay=self.anim_delay,
-                    keep_data=self.keep_data,
-                    nocache=self.nocache,
-                    durations=self.durations,
-                    auto_anim_delay=self.auto_anim_delay
-                )
-            except:
-                Logger.error('Image: Error loading texture {filename}'.
-                                    format(filename=self.source))
-                self._coreimage = ci = None
-
-            if ci:
-                ci.bind(on_texture=self._on_tex_change)
-                self.texture = ci.texture
-=======
             self._clear_core_image()
             return
+
+        self._loops = 0
         source = resource_find(self.source)
         if not source:
             Logger.error('Image: Not found <%s>' % self.source)
@@ -315,7 +286,9 @@
                 mipmap=self.mipmap,
                 anim_delay=self.anim_delay,
                 keep_data=self.keep_data,
-                nocache=self.nocache
+                nocache=self.nocache,
+                durations=self.durations,
+                auto_anim_delay=self.auto_anim_delay,
             )
         except Exception:
             Logger.error('Image: Error loading <%s>' % self.source)
@@ -324,7 +297,6 @@
         if image:
             image.bind(on_texture=self._on_tex_change)
             self.texture = image.texture
->>>>>>> f044806e
 
     def on_anim_delay(self, instance, value):
         if self._coreimage is None:
