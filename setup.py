#
# Kivy - Crossplatform NUI toolkit
# http://kivy.org/
#

import sys

from copy import deepcopy
import os
from os.path import join, dirname, sep, exists, basename
from os import walk, environ
from distutils.core import setup
from distutils.extension import Extension
from collections import OrderedDict

if sys.version > '3':
    PY3 = True
else:
    PY3 = False


def getoutput(cmd):
    import subprocess
    p = subprocess.Popen(cmd, shell=True, stdout=subprocess.PIPE)
    return p.communicate()[0]


def pkgconfig(*packages, **kw):
    flag_map = {'-I': 'include_dirs', '-L': 'library_dirs', '-l': 'libraries'}
    cmd = 'pkg-config --libs --cflags {}'.format(' '.join(packages))
    for token in getoutput(cmd).split():
        ext = token[:2].decode('utf-8')
        flag = flag_map.get(ext)
        if not flag:
            continue
        kw.setdefault(flag, []).append(token[2:].decode('utf-8'))
    return kw


# -----------------------------------------------------------------------------
# Determine on which platform we are

platform = sys.platform

# Detect 32/64bit for OSX (http://stackoverflow.com/a/1405971/798575)
if sys.platform == 'darwin':
    if sys.maxsize > 2 ** 32:
        osx_arch = 'x86_64'
    else:
        osx_arch = 'i386'

# Detect Python for android project (http://github.com/kivy/python-for-android)
ndkplatform = environ.get('NDKPLATFORM')
if ndkplatform is not None and environ.get('LIBLINK'):
    platform = 'android'
kivy_ios_root = environ.get('KIVYIOSROOT', None)
if kivy_ios_root is not None:
    platform = 'ios'
if exists('/opt/vc/include/bcm_host.h'):
    platform = 'rpi'

# -----------------------------------------------------------------------------
# Detect options
#
c_options = OrderedDict()
c_options['use_rpi'] = platform == 'rpi'
c_options['use_opengl_es2'] = None
c_options['use_opengl_debug'] = False
c_options['use_glew'] = False
c_options['use_sdl'] = False
c_options['use_ios'] = False
c_options['use_mesagl'] = False
c_options['use_x11'] = False
c_options['use_gstreamer'] = False
c_options['use_avfoundation'] = platform == 'darwin'

# now check if environ is changing the default values
for key in list(c_options.keys()):
    ukey = key.upper()
    if ukey in environ:
        value = bool(int(environ[ukey]))
        print('Environ change {0} -> {1}'.format(key, value))
        c_options[key] = value

# -----------------------------------------------------------------------------
# Cython check
# on python-for-android and kivy-ios, cython usage is external
have_cython = False
if platform in ('ios', 'android'):
    print('\nCython check avoided.')
else:
    try:
        # check for cython
        from Cython.Distutils import build_ext
        have_cython = True
    except ImportError:
        print('\nCython is missing, its required for compiling kivy !\n\n')
        raise

if not have_cython:
    from distutils.command.build_ext import build_ext

# -----------------------------------------------------------------------------
# Setup classes


class KivyBuildExt(build_ext):

    def build_extensions(self):
        print('Build configuration is:')
        for opt, value in c_options.items():
            print(' * {0} = {1}'.format(opt, value))
        print('Generate config.h')
        config_h_fn = expand('graphics', 'config.h')
        config_h = '// Autogenerated file for Kivy C configuration\n'
        config_h += '#define __PY3 {0}\n'.format(int(PY3))
        for k, v in c_options.items():
            config_h += '#define __{0} {1}\n'.format(k.upper(), int(v))
        self.update_if_changed(config_h_fn, config_h)

        print('Generate config.pxi')
        config_pxi_fn = expand('graphics', 'config.pxi')
        # update the pxi only if the content changed
        config_pxi = '# Autogenerated file for Kivy Cython configuration\n'
        config_pxi += 'DEF PY3 = {0}\n'.format(int(PY3))
        for k, v in c_options.items():
            config_pxi += 'DEF {0} = {1}\n'.format(k.upper(), int(v))
        self.update_if_changed(config_pxi_fn, config_pxi)

        c = self.compiler.compiler_type
        print('Detected compiler is {}'.format(c))
        if c != 'msvc':
            for e in self.extensions:
                e.extra_link_args += ['-lm']

        build_ext.build_extensions(self)

    def update_if_changed(self, fn, content):
        need_update = True
        if exists(fn):
            with open(fn) as fd:
                need_update = fd.read() != content
        if need_update:
            with open(fn, 'w') as fd:
                fd.write(content)


# -----------------------------------------------------------------------------
# extract version (simulate doc generation, kivy will be not imported)
environ['KIVY_DOC_INCLUDE'] = '1'
import kivy

# extra build commands go in the cmdclass dict {'command-name': CommandClass}
# see tools.packaging.{platform}.build.py for custom build commands for
# portable packages.  also e.g. we use build_ext command from cython if its
# installed for c extensions.
from kivy.tools.packaging.factory import FactoryBuild
cmdclass = {
    'build_factory': FactoryBuild,
    'build_ext': KivyBuildExt}

try:
    # add build rules for portable packages to cmdclass
    if platform == 'win32':
        from kivy.tools.packaging.win32.build import WindowsPortableBuild
        cmdclass['build_portable'] = WindowsPortableBuild
    elif platform == 'darwin':
        from kivy.tools.packaging.osx.build import OSXPortableBuild
        cmdclass['build_portable'] = OSXPortableBuild
except ImportError:
    print('User distribution detected, avoid portable command.')

# Detect which opengl version headers to use
if platform in ('android', 'darwin', 'ios', 'rpi'):
    c_options['use_opengl_es2'] = True
elif platform == 'win32':
    print('Windows platform detected, force GLEW usage.')
    c_options['use_glew'] = True
    c_options['use_opengl_es2'] = False
else:
    if c_options['use_opengl_es2'] is None:
<<<<<<< HEAD
        # searching GLES headers
        default_header_dirs = ['/usr/include', '/usr/local/include']
        for hdir in default_header_dirs:
            filename = join(hdir, 'GLES2', 'gl2.h')
            if exists(filename):
                c_options['use_opengl_es2'] = True
                print('NOTE: Found GLES 2.0 headers at {0}'.format(filename))
                break
        if not c_options['use_opengl_es2']:
            print('NOTE: Not found GLES 2.0 headers at: %s' % repr(default_header_dirs))
            print('      Please contact us if your distribution uses an alternative path for the headers.')
            c_options['use_opengl_es2'] = False

print('\nUsing this graphics system: %s' % ["OpenGL", "OpenGL ES"][environ.get('GRAPHICS')] )
=======
        GLES = environ.get('GRAPHICS') == 'GLES'
        OPENGL = environ.get('GRAPHICS') == 'OPENGL'
        if GLES:
            c_options['use_opengl_es2'] = True
        elif OPENGL:
            c_options['use_opengl_es2'] = False
        else:
            # auto detection of GLES headers
            default_header_dirs = ['/usr/include', '/usr/local/include']
            c_options['use_opengl_es2'] = False
            for hdir in default_header_dirs:
                filename = join(hdir, 'GLES2', 'gl2.h')
                if exists(filename):
                    c_options['use_opengl_es2'] = True
                    print('NOTE: Found GLES 2.0 headers at {0}'.format(
                        filename))
                    break
            if not c_options['use_opengl_es2']:
                print('NOTE: Not found GLES 2.0 headers at: {}'.format(
                    default_header_dirs))
                print('      Please contact us if your distribution '
                    'uses an alternative path for the headers.')

print('Using this graphics system: {}'.format(
    ['OpenGL', 'OpenGL ES 2'][int(c_options['use_opengl_es2'] or False)]))
>>>>>>> 13bdd4cd

# check if we are in a kivy-ios build
if platform == 'ios':
    print('Kivy-IOS project environment detect, use it.')
    print('Kivy-IOS project located at {0}'.format(kivy_ios_root))
    print('Activate SDL compilation.')
    c_options['use_ios'] = True
    c_options['use_sdl'] = True

# detect gstreamer, only on desktop
if platform not in ('ios', 'android'):
    gst_flags = pkgconfig('gstreamer-1.0')
    if 'libraries' in gst_flags:
        c_options['use_gstreamer'] = True


# -----------------------------------------------------------------------------
# declare flags


def get_modulename_from_file(filename):
    filename = filename.replace(sep, '/')
    pyx = '.'.join(filename.split('.')[:-1])
    pyxl = pyx.split('/')
    while pyxl[0] != 'kivy':
        pyxl.pop(0)
    if pyxl[1] == 'kivy':
        pyxl.pop(0)
    return '.'.join(pyxl)


def expand(*args):
    return join(dirname(__file__), 'kivy', *args)


class CythonExtension(Extension):

    def __init__(self, *args, **kwargs):
        Extension.__init__(self, *args, **kwargs)
        self.cython_directives = {
            'c_string_encoding': 'utf-8',
            'profile': 'USE_PROFILE' in environ,
            'embedsignature': 'USE_EMBEDSIGNATURE' in environ}
        # XXX with pip, setuptools is imported before distutils, and change
        # our pyx to c, then, cythonize doesn't happen. So force again our
        # sources
        self.sources = args[1]


def merge(d1, *args):
    d1 = deepcopy(d1)
    for d2 in args:
        for key, value in d2.items():
            value = deepcopy(value)
            if key in d1:
                d1[key].extend(value)
            else:
                d1[key] = value
    return d1


def determine_base_flags():
    flags = {
        'libraries': [],
        'include_dirs': [],
        'extra_link_args': [],
        'extra_compile_args': []}
    if c_options['use_ios']:
        sysroot = environ.get('IOSSDKROOT', environ.get('SDKROOT'))
        if not sysroot:
            raise Exception('IOSSDKROOT is not set')
        flags['include_dirs'] += [sysroot]
        flags['extra_compile_args'] += ['-isysroot', sysroot]
        flags['extra_link_args'] += ['-isysroot', sysroot]
    elif platform == 'darwin':
        v = os.uname()
        if v[2] >= '13.0.0':
            # use xcode-select to search on the right Xcode path
            # XXX use the best SDK available instead of a specific one
            import platform as _platform
            xcode_dev = getoutput('xcode-select -p').splitlines()[0]
            sdk_mac_ver = '.'.join(_platform.mac_ver()[0].split('.')[:2])
            print('Xcode detected at {}, and using MacOSX{} sdk'.format(
                    xcode_dev, sdk_mac_ver))
            sysroot = join(xcode_dev.decode('utf-8'),
                    'Platforms/MacOSX.platform/Developer/SDKs',
                    'MacOSX{}.sdk'.format(sdk_mac_ver),
                    'System/Library/Frameworks')
        else:
            sysroot = ('/System/Library/Frameworks/'
                       'ApplicationServices.framework/Frameworks')
        flags['extra_compile_args'] += ['-F%s' % sysroot]
        flags['extra_link_args'] += ['-F%s' % sysroot]
    return flags


def determine_gl_flags():
    flags = {'libraries': []}
    if platform == 'win32':
        flags['libraries'] = ['opengl32']
    elif platform == 'ios':
        flags['libraries'] = ['GLESv2']
        flags['extra_link_args'] = ['-framework', 'OpenGLES']
    elif platform == 'darwin':
        flags['extra_link_args'] = ['-framework', 'OpenGL', '-arch', osx_arch]
        flags['extra_compile_args'] = ['-arch', osx_arch]
    elif platform.startswith('freebsd'):
        flags['include_dirs'] = ['/usr/local/include']
        flags['extra_link_args'] = ['-L', '/usr/local/lib']
        flags['libraries'] = ['GL']
    elif platform.startswith('openbsd'):
        flags['include_dirs'] = ['/usr/X11R6/include']
        flags['extra_link_args'] = ['-L', '/usr/X11R6/lib']
        flags['libraries'] = ['GL']
    elif platform == 'android':
        flags['include_dirs'] = [join(ndkplatform, 'usr', 'include')]
        flags['extra_link_args'] = ['-L', join(ndkplatform, 'usr', 'lib')]
        flags['libraries'] = ['GLESv2']
    elif platform == 'rpi':
        flags['include_dirs'] = ['/opt/vc/include',
            '/opt/vc/include/interface/vcos/pthreads',
            '/opt/vc/include/interface/vmcs_host/linux']
        flags['extra_link_args'] = ['-L', '/opt/vc/lib']
        flags['libraries'] = ['GLESv2']
    else:
        flags['libraries'] = ['GL']
    if c_options['use_glew']:
        if platform == 'win32':
            flags['libraries'] += ['glew32']
        else:
            flags['libraries'] += ['GLEW']
    return flags


def determine_sdl():
    flags = {}
    if not c_options['use_sdl']:
        return flags

    flags['libraries'] = ['SDL', 'SDL_ttf', 'freetype', 'z', 'bz2']
    flags['include_dirs'] = []
    flags['extra_link_args'] = []
    flags['extra_compile_args'] = []

    # Paths as per homebrew (modified formula to use hg checkout)
    if c_options['use_ios']:
        # Note: on IOS, SDL is already loaded by the launcher/main.m
        # So if we add it here, it will just complain about duplicate
        # symbol, cause libSDL.a would be included in main.m binary +
        # text_sdlttf.so
        # At the result, we are linking without SDL explicitly, and add
        # -undefined dynamic_lookup
        # (/tito)
        flags['libraries'] = ['SDL_ttf', 'freetype', 'bz2']
        flags['include_dirs'] += [
            join(kivy_ios_root, 'build', 'include'),
            join(kivy_ios_root, 'build', 'include', 'SDL'),
            join(kivy_ios_root, 'build', 'include', 'freetype')]
        flags['extra_link_args'] += [
            '-L', join(kivy_ios_root, 'build', 'lib'),
            '-undefined', 'dynamic_lookup']
    else:
        flags['include_dirs'] = ['/usr/local/include/SDL']
        flags['extra_link_args'] += ['-L/usr/local/lib/']

    if platform == 'ios':
        flags['extra_link_args'] += [
            '-framework', 'Foundation',
            '-framework', 'UIKit',
            '-framework', 'AudioToolbox',
            '-framework', 'CoreGraphics',
            '-framework', 'QuartzCore',
            '-framework', 'MobileCoreServices',
            '-framework', 'ImageIO']
    elif platform == 'darwin':
        flags['extra_link_args'] += [
            '-framework', 'ApplicationServices']
    return flags


base_flags = determine_base_flags()
gl_flags = determine_gl_flags()

# -----------------------------------------------------------------------------
# sources to compile
# all the dependencies have been found manually with:
# grep -inr -E '(cimport|include)' kivy/graphics/context_instructions.{pxd,pyx}
graphics_dependencies = {
    'gl_redirect.h': ['common_subset.h'],
    'c_opengl.pxd': ['config.pxi', 'gl_redirect.h'],
    'buffer.pyx': ['common.pxi'],
    'context.pxd': [
        'instructions.pxd', 'texture.pxd', 'vbo.pxd',
        'c_opengl.pxd', 'c_opengl_debug.pxd'],
    'c_opengl_debug.pyx': ['common.pxi', 'c_opengl.pxd'],
    'compiler.pxd': ['instructions.pxd'],
    'compiler.pyx': ['context_instructions.pxd'],
    'context_instructions.pxd': [
        'transformation.pxd', 'instructions.pxd', 'texture.pxd'],
    'fbo.pxd': ['c_opengl.pxd', 'instructions.pxd', 'texture.pxd'],
    'fbo.pyx': [
        'config.pxi', 'opcodes.pxi', 'transformation.pxd', 'context.pxd',
        'c_opengl_debug.pxd'],
    'gl_instructions.pyx': [
        'config.pxi', 'opcodes.pxi', 'c_opengl.pxd', 'c_opengl_debug.pxd',
        'instructions.pxd'],
    'instructions.pxd': [
        'vbo.pxd', 'context_instructions.pxd', 'compiler.pxd', 'shader.pxd',
        'texture.pxd', '../_event.pxd'],
    'instructions.pyx': [
        'config.pxi', 'opcodes.pxi', 'c_opengl.pxd', 'c_opengl_debug.pxd',
        'context.pxd', 'common.pxi', 'vertex.pxd', 'transformation.pxd'],
    'opengl.pyx': ['config.pxi', 'common.pxi', 'c_opengl.pxd', 'gl_redirect.h'],
    'opengl_utils.pyx': ['opengl_utils_def.pxi', 'c_opengl.pxd'],
    'shader.pxd': ['c_opengl.pxd', 'transformation.pxd', 'vertex.pxd'],
    'shader.pyx': [
        'config.pxi', 'common.pxi', 'c_opengl.pxd', 'c_opengl_debug.pxd',
        'vertex.pxd', 'transformation.pxd', 'context.pxd'],
    'stencil_instructions.pxd': ['instructions.pxd'],
    'stencil_instructions.pyx': [
        'config.pxi', 'opcodes.pxi', 'c_opengl.pxd', 'c_opengl_debug.pxd'],
    'texture.pxd': ['c_opengl.pxd'],
    'texture.pyx': [
        'config.pxi', 'common.pxi', 'opengl_utils_def.pxi', 'context.pxd',
        'c_opengl.pxd', 'c_opengl_debug.pxd', 'opengl_utils.pxd'],
    'vbo.pxd': ['buffer.pxd', 'c_opengl.pxd', 'vertex.pxd'],
    'vbo.pyx': [
        'config.pxi', 'common.pxi', 'c_opengl_debug.pxd', 'context.pxd',
        'instructions.pxd', 'shader.pxd'],
    'vertex.pxd': ['c_opengl.pxd'],
    'vertex.pyx': ['config.pxi', 'common.pxi'],
    'vertex_instructions.pyx': [
        'config.pxi', 'common.pxi', 'vbo.pxd', 'vertex.pxd', 'instructions.pxd',
        'c_opengl.pxd', 'c_opengl_debug.pxd', 'texture.pxd',
        'vertex_instructions_line.pxi'],
    'vertex_instructions_line.pxi': ['stencil_instructions.pxd']}

sources = {
    '_event.pyx': base_flags,
    'properties.pyx': base_flags,
    'graphics/buffer.pyx': base_flags,
    'graphics/context.pyx': merge(base_flags, gl_flags),
    'graphics/c_opengl_debug.pyx': merge(base_flags, gl_flags),
    'graphics/compiler.pyx': merge(base_flags, gl_flags),
    'graphics/context_instructions.pyx': merge(base_flags, gl_flags),
    'graphics/fbo.pyx': merge(base_flags, gl_flags),
    'graphics/gl_instructions.pyx': merge(base_flags, gl_flags),
    'graphics/instructions.pyx': merge(base_flags, gl_flags),
    'graphics/opengl.pyx': merge(base_flags, gl_flags),
    'graphics/opengl_utils.pyx': merge(base_flags, gl_flags),
    'graphics/shader.pyx': merge(base_flags, gl_flags),
    'graphics/stencil_instructions.pyx': merge(base_flags, gl_flags),
    'graphics/texture.pyx': merge(base_flags, gl_flags),
    'graphics/transformation.pyx': merge(base_flags, gl_flags),
    'graphics/vbo.pyx': merge(base_flags, gl_flags),
    'graphics/vertex.pyx': merge(base_flags, gl_flags),
    'graphics/vertex_instructions.pyx': merge(base_flags, gl_flags)}

if c_options['use_sdl']:
    sdl_flags = determine_sdl()
    sources['core/window/sdl.pyx'] = merge(
        base_flags, gl_flags, sdl_flags)
    sources['core/text/text_sdlttf.pyx'] = merge(
        base_flags, gl_flags, sdl_flags)
    sources['core/audio/audio_sdl.pyx'] = merge(
        base_flags, sdl_flags)

if platform in ('darwin', 'ios'):
    # activate ImageIO provider for our core image
    if platform == 'ios':
        osx_flags = {'extra_link_args': [
            '-framework', 'Foundation',
            '-framework', 'UIKit',
            '-framework', 'AudioToolbox',
            '-framework', 'CoreGraphics',
            '-framework', 'QuartzCore',
            '-framework', 'ImageIO',
            '-framework', 'Accelerate']}
    else:
        osx_flags = {'extra_link_args': [
            '-framework', 'ApplicationServices']}
    sources['core/image/img_imageio.pyx'] = merge(
        base_flags, osx_flags)

if c_options['use_avfoundation']:
    import platform as _platform
    mac_ver = [int(x) for x in _platform.mac_ver()[0].split('.')[:2]]
    if mac_ver >= [10, 7]:
        osx_flags = {
            'extra_link_args': ['-framework', 'AVFoundation'],
            'extra_compile_args': ['-ObjC++'],
            'depends': ['core/camera/camera_avfoundation_implem.m']}
        sources['core/camera/camera_avfoundation.pyx'] = merge(
            base_flags, osx_flags)
    else:
        print('AVFoundation cannot be used, OSX >= 10.7 is required')

if c_options['use_rpi']:
    sources['lib/vidcore_lite/egl.pyx'] = merge(
            base_flags, gl_flags)
    sources['lib/vidcore_lite/bcm.pyx'] = merge(
            base_flags, gl_flags)

if c_options['use_x11']:
    sources['core/window/window_x11.pyx'] = merge(
        base_flags, gl_flags, {
            # FIXME add an option to depend on them but not compile them
            # cause keytab is included in core, and core is included in
            # window_x11
            #
            #'depends': [
            #    'core/window/window_x11_keytab.c',
            #    'core/window/window_x11_core.c'],
            'libraries': ['Xrender', 'X11']})

if c_options['use_gstreamer']:
    sources['lib/gstplayer/_gstplayer.pyx'] = merge(
        base_flags, gst_flags, {
            'depends': ['lib/gstplayer/_gstplayer.h']})


# -----------------------------------------------------------------------------
# extension modules

def get_dependencies(name, deps=None):
    if deps is None:
        deps = []
    for dep in graphics_dependencies.get(name, []):
        if dep not in deps:
            deps.append(dep)
            get_dependencies(dep, deps)
    return deps


def resolve_dependencies(fn, depends):
    fn = basename(fn)
    deps = []
    get_dependencies(fn, deps)
    get_dependencies(fn.replace('.pyx', '.pxd'), deps)
    return [expand('graphics', x) for x in deps]


def get_extensions_from_sources(sources):
    ext_modules = []
    if environ.get('KIVY_FAKE_BUILDEXT'):
        print('Fake build_ext asked, will generate only .h/.c')
        return ext_modules
    for pyx, flags in sources.items():
        is_graphics = pyx.startswith('graphics')
        pyx = expand(pyx)
        depends = [expand(x) for x in flags.pop('depends', [])]
        if not have_cython:
            pyx = '%s.c' % pyx[:-4]
        if is_graphics:
            depends = resolve_dependencies(pyx, depends)
        f_depends = [x for x in depends if x.rsplit('.', 1)[-1] in (
            'c', 'cpp', 'm')]
        module_name = get_modulename_from_file(pyx)
        flags_clean = {'depends': depends}
        for key, value in flags.items():
            if len(value):
                flags_clean[key] = value
        ext_modules.append(CythonExtension(module_name,
            [pyx] + f_depends, **flags_clean))
    return ext_modules

ext_modules = get_extensions_from_sources(sources)

# -----------------------------------------------------------------------------
# automatically detect data files
data_file_prefix = 'share/kivy-'
examples = {}
examples_allowed_ext = ('readme', 'py', 'wav', 'png', 'jpg', 'svg', 'json',
                        'avi', 'gif', 'txt', 'ttf', 'obj', 'mtl', 'kv')
for root, subFolders, files in walk('examples'):
    for fn in files:
        ext = fn.split('.')[-1].lower()
        if ext not in examples_allowed_ext:
            continue
        filename = join(root, fn)
        directory = '%s%s' % (data_file_prefix, dirname(filename))
        if not directory in examples:
            examples[directory] = []
        examples[directory].append(filename)

# -----------------------------------------------------------------------------
# setup !
setup(
    name='Kivy',
    version=kivy.__version__,
    author='Kivy Crew',
    author_email='kivy-dev@googlegroups.com',
    url='http://kivy.org/',
    license='MIT',
    description=(
        'A software library for rapid development of '
        'hardware-accelerated multitouch applications.'),
    ext_modules=ext_modules,
    cmdclass=cmdclass,
    packages=[
        'kivy',
        'kivy.adapters',
        'kivy.core',
        'kivy.core.audio',
        'kivy.core.camera',
        'kivy.core.clipboard',
        'kivy.core.image',
        'kivy.core.gl',
        'kivy.core.spelling',
        'kivy.core.text',
        'kivy.core.video',
        'kivy.core.window',
        'kivy.effects',
        'kivy.ext',
        'kivy.graphics',
        'kivy.input',
        'kivy.input.postproc',
        'kivy.input.providers',
        'kivy.lib',
        'kivy.lib.osc',
        'kivy.lib.gstplayer',
        'kivy.lib.vidcore_lite',
        'kivy.modules',
        'kivy.network',
        'kivy.storage',
        'kivy.tools',
        'kivy.tools.packaging',
        'kivy.tools.packaging.pyinstaller_hooks',
        'kivy.tools.highlight',
        'kivy.extras',
        'kivy.tools.extensions',
        'kivy.uix', ],
    package_dir={'kivy': 'kivy'},
    package_data={'kivy': [
        'data/*.kv',
        'data/*.json',
        'data/fonts/*.ttf',
        'data/images/*.png',
        'data/images/*.jpg',
        'data/images/*.gif',
        'data/images/*.atlas',
        'data/keyboards/*.json',
        'data/logo/*.png',
        'data/glsl/*.png',
        'data/glsl/*.vs',
        'data/glsl/*.fs',
        'tools/highlight/*.vim',
        'tools/highlight/*.el',
        'tools/packaging/README.txt',
        'tools/packaging/win32/kivy.bat',
        'tools/packaging/win32/kivyenv.sh',
        'tools/packaging/win32/README.txt',
        'tools/packaging/osx/Info.plist',
        'tools/packaging/osx/InfoPlist.strings',
        'tools/packaging/osx/kivy.sh']},
    data_files=list(examples.items()),
    classifiers=[
        'Development Status :: 5 - Production/Stable',
        'Environment :: MacOS X',
        'Environment :: Win32 (MS Windows)',
        'Environment :: X11 Applications',
        'Intended Audience :: Developers',
        'Intended Audience :: End Users/Desktop',
        'Intended Audience :: Information Technology',
        'Intended Audience :: Science/Research',
        'License :: OSI Approved :: MIT License',
        'Natural Language :: English',
        'Operating System :: MacOS :: MacOS X',
        'Operating System :: Microsoft :: Windows',
        'Operating System :: POSIX :: BSD :: FreeBSD',
        'Operating System :: POSIX :: Linux',
        'Programming Language :: Python :: 2.7',
        'Programming Language :: Python :: 3.3',
        'Programming Language :: Python :: 3.4',
        'Topic :: Artistic Software',
        'Topic :: Games/Entertainment',
        'Topic :: Multimedia :: Graphics :: 3D Rendering',
        'Topic :: Multimedia :: Graphics :: Capture :: Digital Camera',
        'Topic :: Multimedia :: Graphics :: Presentation',
        'Topic :: Multimedia :: Graphics :: Viewers',
        'Topic :: Multimedia :: Sound/Audio :: Players :: MP3',
        'Topic :: Multimedia :: Video :: Display',
        'Topic :: Scientific/Engineering :: Human Machine Interfaces',
        'Topic :: Scientific/Engineering :: Visualization',
        'Topic :: Software Development :: Libraries :: Application Frameworks',
        'Topic :: Software Development :: User Interfaces'],
    dependency_links=[
        'https://github.com/kivy-garden/garden/archive/master.zip'],
    install_requires=['Kivy-Garden==0.1.1'])
<|MERGE_RESOLUTION|>--- conflicted
+++ resolved
@@ -179,22 +179,6 @@
     c_options['use_opengl_es2'] = False
 else:
     if c_options['use_opengl_es2'] is None:
-<<<<<<< HEAD
-        # searching GLES headers
-        default_header_dirs = ['/usr/include', '/usr/local/include']
-        for hdir in default_header_dirs:
-            filename = join(hdir, 'GLES2', 'gl2.h')
-            if exists(filename):
-                c_options['use_opengl_es2'] = True
-                print('NOTE: Found GLES 2.0 headers at {0}'.format(filename))
-                break
-        if not c_options['use_opengl_es2']:
-            print('NOTE: Not found GLES 2.0 headers at: %s' % repr(default_header_dirs))
-            print('      Please contact us if your distribution uses an alternative path for the headers.')
-            c_options['use_opengl_es2'] = False
-
-print('\nUsing this graphics system: %s' % ["OpenGL", "OpenGL ES"][environ.get('GRAPHICS')] )
-=======
         GLES = environ.get('GRAPHICS') == 'GLES'
         OPENGL = environ.get('GRAPHICS') == 'OPENGL'
         if GLES:
@@ -220,7 +204,6 @@
 
 print('Using this graphics system: {}'.format(
     ['OpenGL', 'OpenGL ES 2'][int(c_options['use_opengl_es2'] or False)]))
->>>>>>> 13bdd4cd
 
 # check if we are in a kivy-ios build
 if platform == 'ios':
