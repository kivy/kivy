#
# Kivy - Cross-platform UI framework
# https://kivy.org/
#
from __future__ import print_function

import sys
build_examples = False
if "--build_examples" in sys.argv:
    build_examples = True
    sys.argv.remove("--build_examples")

from copy import deepcopy
import os
from os.path import join, dirname, sep, exists, basename, isdir
from os import walk, environ, makedirs
from distutils.command.build_ext import build_ext
from distutils.version import LooseVersion
from distutils.sysconfig import get_python_inc
from collections import OrderedDict
from time import time
from subprocess import check_output, CalledProcessError
from datetime import datetime

try:
    from setuptools import setup, Extension
    print('Using setuptools')
except ImportError:
    from distutils.core import setup
    from distutils.extension import Extension
    print('Using distutils')


PY3 = sys.version > '3'

if PY3:  # fix error with py3's LooseVersion comparisons
    def ver_equal(self, other):
        return self.version == other

    LooseVersion.__eq__ = ver_equal


def get_description():
    with open(join(dirname(__file__), 'README.md'), 'rb') as fileh:
        return fileh.read().decode("utf8")


def get_version(filename='kivy/version.py'):
    VERSION = kivy.__version__
    epoch = int(environ.get('SOURCE_DATE_EPOCH', time()))
    DATE = datetime.utcfromtimestamp(epoch).strftime('%Y%m%d')
    try:
        GIT_REVISION = check_output(
            ['git', 'rev-parse', 'HEAD']
        ).strip().decode('ascii')
    except (CalledProcessError, OSError, IOError) as e:
        # CalledProcessError has no errno
        errno = getattr(e, 'errno', None)
        if errno != 2 and 'CalledProcessError' not in repr(e):
            raise
        GIT_REVISION = "Unknown"

    cnt = (
        "# THIS FILE IS GENERATED FROM KIVY SETUP.PY\n"
        "__version__ = '%(version)s'\n"
        "__hash__ = '%(hash)s'\n"
        "__date__ = '%(date)s'\n"
    )

    with open(filename, 'w') as f:
        f.write(cnt % {
            'version': VERSION,
            'hash': GIT_REVISION,
            'date': DATE
        })
    return VERSION


MIN_CYTHON_STRING = '0.24'
MIN_CYTHON_VERSION = LooseVersion(MIN_CYTHON_STRING)
MAX_CYTHON_STRING = '0.29.6'
MAX_CYTHON_VERSION = LooseVersion(MAX_CYTHON_STRING)
CYTHON_UNSUPPORTED = (
    # ref https://github.com/cython/cython/issues/1968
    '0.27', '0.27.2'
)
CYTHON_REQUIRES_STRING = (
    'cython>={min_version},<={max_version},{exclusion}'.format(
        min_version=MIN_CYTHON_STRING,
        max_version=MAX_CYTHON_STRING,
        exclusion=','.join('!=%s' % excl for excl in CYTHON_UNSUPPORTED),
    )
)


def getoutput(cmd, env=None):
    import subprocess
    p = subprocess.Popen(cmd, shell=True, stdout=subprocess.PIPE,
                         stderr=subprocess.PIPE, env=env)
    p.wait()
    if p.returncode:  # if not returncode == 0
        print('WARNING: A problem occurred while running {0} (code {1})\n'
              .format(cmd, p.returncode))
        stderr_content = p.stderr.read()
        if stderr_content:
            print('{0}\n'.format(stderr_content))
        return ""
    return p.stdout.read()


def pkgconfig(*packages, **kw):
    flag_map = {'-I': 'include_dirs', '-L': 'library_dirs', '-l': 'libraries'}
    lenviron = None
    pconfig = join(sys.prefix, 'libs', 'pkgconfig')

    if isdir(pconfig):
        lenviron = environ.copy()
        lenviron['PKG_CONFIG_PATH'] = '{};{}'.format(
            environ.get('PKG_CONFIG_PATH', ''), pconfig)
    cmd = 'pkg-config --libs --cflags {}'.format(' '.join(packages))
    results = getoutput(cmd, lenviron).split()
    for token in results:
        ext = token[:2].decode('utf-8')
        flag = flag_map.get(ext)
        if not flag:
            continue
        kw.setdefault(flag, []).append(token[2:].decode('utf-8'))
    return kw


# -----------------------------------------------------------------------------
# Determine on which platform we are

platform = sys.platform

# Detect 32/64bit for OSX (http://stackoverflow.com/a/1405971/798575)
if sys.platform == 'darwin':
    if sys.maxsize > 2 ** 32:
        osx_arch = 'x86_64'
    else:
        osx_arch = 'i386'

# Detect Python for android project (http://github.com/kivy/python-for-android)
ndkplatform = environ.get('NDKPLATFORM')
if ndkplatform is not None and environ.get('LIBLINK'):
    platform = 'android'
kivy_ios_root = environ.get('KIVYIOSROOT', None)
if kivy_ios_root is not None:
    platform = 'ios'
# proprietary broadcom video core drivers
if exists('/opt/vc/include/bcm_host.h'):
    platform = 'rpi'
# use mesa video core drivers
if environ.get('VIDEOCOREMESA', None):
    platform = 'vc'
mali_paths = (
    '/usr/lib/arm-linux-gnueabihf/libMali.so',
    '/usr/lib/arm-linux-gnueabihf/mali-egl/libmali.so',
    '/usr/local/mali-egl/libmali.so')
if any((exists(path) for path in mali_paths)):
    platform = 'mali'

# Needed when cross-compiling
if environ.get('KIVY_CROSS_PLATFORM'):
    platform = environ.get('KIVY_CROSS_PLATFORM')

# -----------------------------------------------------------------------------
# Detect options
#
c_options = OrderedDict()
c_options['use_rpi'] = platform == 'rpi'
c_options['use_egl'] = False
c_options['use_opengl_es2'] = None
c_options['use_opengl_mock'] = environ.get('READTHEDOCS', None) == 'True'
c_options['use_sdl2'] = None
c_options['use_pangoft2'] = None
c_options['use_ios'] = False
c_options['use_android'] = False
c_options['use_mesagl'] = False
c_options['use_x11'] = False
c_options['use_wayland'] = False
c_options['use_gstreamer'] = None
c_options['use_avfoundation'] = platform in ['darwin', 'ios']
c_options['use_osx_frameworks'] = platform == 'darwin'
c_options['debug_gl'] = False

# now check if environ is changing the default values
for key in list(c_options.keys()):
    ukey = key.upper()
    if ukey in environ:
        value = bool(int(environ[ukey]))
        print('Environ change {0} -> {1}'.format(key, value))
        c_options[key] = value


# -----------------------------------------------------------------------------
# Cython check
# on python-for-android and kivy-ios, cython usage is external

cython_unsupported_append = '''

  Please note that the following versions of Cython are not supported
  at all: {}
'''.format(', '.join(map(str, CYTHON_UNSUPPORTED)))

cython_min = '''\
  This version of Cython is not compatible with Kivy. Please upgrade to
  at least version {0}, preferably the newest supported version {1}.

  If your platform provides a Cython package, make sure you have upgraded
  to the newest version. If the newest version available is still too low,
  please remove it and install the newest supported Cython via pip:

    pip install -I Cython=={1}{2}\
'''.format(MIN_CYTHON_STRING, MAX_CYTHON_STRING,
           cython_unsupported_append if CYTHON_UNSUPPORTED else '')

cython_max = '''\
  This version of Cython is untested with Kivy. While this version may
  work perfectly fine, it is possible that you may experience issues. If
  you do have issues, please downgrade to a supported version. It is
  best to use the newest supported version, {1}, but the minimum
  supported version is {0}.

  If your platform provides a Cython package, check if you can downgrade
  to a supported version. Otherwise, uninstall the platform package and
  install Cython via pip:

    pip install -I Cython=={1}{2}\
'''.format(MIN_CYTHON_STRING, MAX_CYTHON_STRING,
           cython_unsupported_append if CYTHON_UNSUPPORTED else '')

cython_unsupported = '''\
  This version of Cython suffers from known bugs and is unsupported.
  Please install the newest supported version, {1}, if possible, but
  the minimum supported version is {0}.

  If your platform provides a Cython package, check if you can install
  a supported version. Otherwise, uninstall the platform package and
  install Cython via pip:

    pip install -I Cython=={1}{2}\
'''.format(MIN_CYTHON_STRING, MAX_CYTHON_STRING,
           cython_unsupported_append)

# We want to be able to install kivy as a wheel without a dependency
# on cython, but we also want to use cython where possible as a setup
# time dependency through `setup_requires` if building from source.

# There are issues with using cython at all on some platforms;
# exclude them from using or declaring cython.

# This determines whether Cython specific functionality may be used.
can_use_cython = True
# This sets whether or not Cython gets added to setup_requires.
declare_cython = False

if platform in ('ios', 'android'):
    # NEVER use or declare cython on these platforms
    print('Not using cython on %s' % platform)
    can_use_cython = False
else:
    declare_cython = True

# -----------------------------------------------------------------------------
# Setup classes

# the build path where kivy is being compiled
src_path = build_path = dirname(__file__)


class KivyBuildExt(build_ext, object):

    def __new__(cls, *a, **kw):
        # Note how this class is declared as a subclass of distutils
        # build_ext as the Cython version may not be available in the
        # environment it is initially started in. However, if Cython
        # can be used, setuptools will bring Cython into the environment
        # thus its version of build_ext will become available.
        # The reason why this is done as a __new__ rather than through a
        # factory function is because there are distutils functions that check
        # the values provided by cmdclass with issublcass, and so it would
        # result in an exception.
        # The following essentially supply a dynamically generated subclass
        # that mix in the cython version of build_ext so that the
        # functionality provided will also be executed.
        if can_use_cython:
            from Cython.Distutils import build_ext as cython_build_ext
            build_ext_cls = type(
                'KivyBuildExt', (KivyBuildExt, cython_build_ext), {})
            return super(KivyBuildExt, cls).__new__(build_ext_cls)
        else:
            return super(KivyBuildExt, cls).__new__(cls)

    def finalize_options(self):
        retval = super(KivyBuildExt, self).finalize_options()
        global build_path
        if (self.build_lib is not None and exists(self.build_lib) and
                not self.inplace):
            build_path = self.build_lib
        return retval

    def build_extensions(self):
        # build files
        config_h_fn = ('include', 'config.h')
        config_pxi_fn = ('include', 'config.pxi')
        config_py_fn = ('setupconfig.py', )

        # generate headers
        config_h = '// Autogenerated file for Kivy C configuration\n'
        config_h += '#define __PY3 {0}\n'.format(int(PY3))
        config_pxi = '# Autogenerated file for Kivy Cython configuration\n'
        config_pxi += 'DEF PY3 = {0}\n'.format(int(PY3))
        config_py = '# Autogenerated file for Kivy configuration\n'
        config_py += 'PY3 = {0}\n'.format(int(PY3))
        config_py += 'CYTHON_MIN = {0}\nCYTHON_MAX = {1}\n'.format(
            repr(MIN_CYTHON_STRING), repr(MAX_CYTHON_STRING))
        config_py += 'CYTHON_BAD = {0}\n'.format(repr(', '.join(map(
            str, CYTHON_UNSUPPORTED))))

        # generate content
        print('Build configuration is:')
        for opt, value in c_options.items():
            value = int(bool(value))
            print(' * {0} = {1}'.format(opt, value))
            opt = opt.upper()
            config_h += '#define __{0} {1}\n'.format(opt, value)
            config_pxi += 'DEF {0} = {1}\n'.format(opt, value)
            config_py += '{0} = {1}\n'.format(opt, value)
        debug = bool(self.debug)
        print(' * debug = {0}'.format(debug))

        config_pxi += 'DEF DEBUG = {0}\n'.format(debug)
        config_py += 'DEBUG = {0}\n'.format(debug)
        config_pxi += 'DEF PLATFORM = "{0}"\n'.format(platform)
        config_py += 'PLATFORM = "{0}"\n'.format(platform)
        for fn, content in (
                (config_h_fn, config_h), (config_pxi_fn, config_pxi),
                (config_py_fn, config_py)):
            build_fn = expand(build_path, *fn)
            if self.update_if_changed(build_fn, content):
                print('Updated {}'.format(build_fn))
            src_fn = expand(src_path, *fn)
            if src_fn != build_fn and self.update_if_changed(src_fn, content):
                print('Updated {}'.format(src_fn))

        c = self.compiler.compiler_type
        print('Detected compiler is {}'.format(c))
        if c != 'msvc':
            for e in self.extensions:
                e.extra_link_args += ['-lm']

        super(KivyBuildExt, self).build_extensions()

    def update_if_changed(self, fn, content):
        need_update = True
        if exists(fn):
            with open(fn) as fd:
                need_update = fd.read() != content
        if need_update:
            directory_name = dirname(fn)
            if not exists(directory_name):
                makedirs(directory_name)
            with open(fn, 'w') as fd:
                fd.write(content)
        return need_update


def _check_and_fix_sdl2_mixer(f_path):
    print("Check if SDL2_mixer smpeg2 have an @executable_path")
    rpath_from = ("@executable_path/../Frameworks/SDL2.framework"
                  "/Versions/A/SDL2")
    rpath_to = "@rpath/../../../../SDL2.framework/Versions/A/SDL2"
    smpeg2_path = ("{}/Versions/A/Frameworks/smpeg2.framework"
                   "/Versions/A/smpeg2").format(f_path)
    output = getoutput(("otool -L '{}'").format(smpeg2_path)).decode('utf-8')
    if "@executable_path" not in output:
        return

    print("WARNING: Your SDL2_mixer version is invalid")
    print("WARNING: The smpeg2 framework embedded in SDL2_mixer contains a")
    print("WARNING: reference to @executable_path that will fail the")
    print("WARNING: execution of your application.")
    print("WARNING: We are going to change:")
    print("WARNING: from: {}".format(rpath_from))
    print("WARNING: to: {}".format(rpath_to))
    getoutput("install_name_tool -change {} {} {}".format(
        rpath_from, rpath_to, smpeg2_path))

    output = getoutput(("otool -L '{}'").format(smpeg2_path))
    if b"@executable_path" not in output:
        print("WARNING: Change successfully applied!")
        print("WARNING: You'll never see this message again.")
    else:
        print("WARNING: Unable to apply the changes, sorry.")


# -----------------------------------------------------------------------------
# extract version (simulate doc generation, kivy will be not imported)
environ['KIVY_DOC_INCLUDE'] = '1'
import kivy

# extra build commands go in the cmdclass dict {'command-name': CommandClass}
# see tools.packaging.{platform}.build.py for custom build commands for
# portable packages. Also e.g. we use build_ext command from cython if its
# installed for c extensions.
from kivy.tools.packaging.factory import FactoryBuild
cmdclass = {
    'build_factory': FactoryBuild,
    'build_ext': KivyBuildExt}

try:
    # add build rules for portable packages to cmdclass
    if platform == 'win32':
        from kivy.tools.packaging.win32.build import WindowsPortableBuild
        cmdclass['build_portable'] = WindowsPortableBuild
    elif platform == 'darwin':
        from kivy.tools.packaging.osx.build import OSXPortableBuild
        cmdclass['build_portable'] = OSXPortableBuild
except ImportError:
    print('User distribution detected, avoid portable command.')

# Detect which opengl version headers to use
if platform in ('android', 'darwin', 'ios', 'rpi', 'mali', 'vc'):
    c_options['use_opengl_es2'] = True
elif c_options['use_opengl_es2'] is None:
    c_options['use_opengl_es2'] = \
        environ.get('KIVY_GRAPHICS', '').lower() == 'gles'

print('Using this graphics system: {}'.format(
    ['OpenGL', 'OpenGL ES 2'][int(c_options['use_opengl_es2'] or False)]))

# check if we are in a kivy-ios build
if platform == 'ios':
    print('Kivy-IOS project environment detect, use it.')
    print('Kivy-IOS project located at {0}'.format(kivy_ios_root))
    c_options['use_ios'] = True
    c_options['use_sdl2'] = True

elif platform == 'android':
    c_options['use_android'] = True

elif platform == 'darwin':
    if c_options['use_osx_frameworks']:
        if osx_arch == "i386":
            print("Warning: building with frameworks fail on i386")
        else:
            print("OSX framework used, force to x86_64 only")
            environ["ARCHFLAGS"] = environ.get("ARCHFLAGS", "-arch x86_64")
            print("OSX ARCHFLAGS are: {}".format(environ["ARCHFLAGS"]))

# detect gstreamer, only on desktop
# works if we forced the options or in autodetection
if platform not in ('ios', 'android') and (c_options['use_gstreamer']
                                           in (None, True)):
    gstreamer_valid = False
    if c_options['use_osx_frameworks'] and platform == 'darwin':
        # check the existence of frameworks
        f_path = '/Library/Frameworks/GStreamer.framework'
        if not exists(f_path):
            c_options['use_gstreamer'] = False
            print('GStreamer framework not found, fallback on pkg-config')
        else:
            print('GStreamer framework found')
            gstreamer_valid = True
            c_options['use_gstreamer'] = True
            gst_flags = {
                'extra_link_args': [
                    '-F/Library/Frameworks',
                    '-Xlinker', '-rpath',
                    '-Xlinker', '/Library/Frameworks',
                    '-Xlinker', '-headerpad',
                    '-Xlinker', '190',
                    '-framework', 'GStreamer'],
                'include_dirs': [join(f_path, 'Headers')]}

    if not gstreamer_valid:
        # use pkg-config approach instead
        gst_flags = pkgconfig('gstreamer-1.0')
        if 'libraries' in gst_flags:
            print('GStreamer found via pkg-config')
            c_options['use_gstreamer'] = True


# detect SDL2, only on desktop and iOS, or android if explicitly enabled
# works if we forced the options or in autodetection
sdl2_flags = {}
if c_options['use_sdl2'] or (
        platform not in ('android',) and c_options['use_sdl2'] is None):

    sdl2_valid = False
    if c_options['use_osx_frameworks'] and platform == 'darwin':
        # check the existence of frameworks
        sdl2_valid = True
        sdl2_flags = {
            'extra_link_args': [
                '-F/Library/Frameworks',
                '-Xlinker', '-rpath',
                '-Xlinker', '/Library/Frameworks',
                '-Xlinker', '-headerpad',
                '-Xlinker', '190'],
            'include_dirs': [],
            'extra_compile_args': ['-F/Library/Frameworks']
        }
        for name in ('SDL2', 'SDL2_ttf', 'SDL2_image', 'SDL2_mixer'):
            f_path = '/Library/Frameworks/{}.framework'.format(name)
            if not exists(f_path):
                print('Missing framework {}'.format(f_path))
                sdl2_valid = False
                continue
            sdl2_flags['extra_link_args'] += ['-framework', name]
            sdl2_flags['include_dirs'] += [join(f_path, 'Headers')]
            print('Found sdl2 frameworks: {}'.format(f_path))
            if name == 'SDL2_mixer':
                _check_and_fix_sdl2_mixer(f_path)

        if not sdl2_valid:
            c_options['use_sdl2'] = False
            print('SDL2 frameworks not found, fallback on pkg-config')
        else:
            c_options['use_sdl2'] = True
            print('Activate SDL2 compilation')

    if not sdl2_valid and platform != "ios":
        # use pkg-config approach instead
        sdl2_flags = pkgconfig('sdl2', 'SDL2_ttf', 'SDL2_image', 'SDL2_mixer')
        if 'libraries' in sdl2_flags:
            print('SDL2 found via pkg-config')
            c_options['use_sdl2'] = True


# -----------------------------------------------------------------------------
# declare flags


def get_modulename_from_file(filename):
    filename = filename.replace(sep, '/')
    pyx = '.'.join(filename.split('.')[:-1])
    pyxl = pyx.split('/')
    while pyxl[0] != 'kivy':
        pyxl.pop(0)
    if pyxl[1] == 'kivy':
        pyxl.pop(0)
    return '.'.join(pyxl)


def expand(root, *args):
    return join(root, 'kivy', *args)


class CythonExtension(Extension):

    def __init__(self, *args, **kwargs):
        Extension.__init__(self, *args, **kwargs)
        self.cython_directives = {
            'c_string_encoding': 'utf-8',
            'profile': 'USE_PROFILE' in environ,
            'embedsignature': 'USE_EMBEDSIGNATURE' in environ}
        # XXX with pip, setuptools is imported before distutils, and change
        # our pyx to c, then, cythonize doesn't happen. So force again our
        # sources
        self.sources = args[1]


def merge(d1, *args):
    d1 = deepcopy(d1)
    for d2 in args:
        for key, value in d2.items():
            value = deepcopy(value)
            if key in d1:
                d1[key].extend(value)
            else:
                d1[key] = value
    return d1


def determine_base_flags():
    flags = {
        'libraries': [],
        'include_dirs': [join(src_path, 'kivy', 'include')],
        'library_dirs': [],
        'extra_link_args': [],
        'extra_compile_args': []}
    if c_options['use_ios']:
        sysroot = environ.get('IOSSDKROOT', environ.get('SDKROOT'))
        if not sysroot:
            raise Exception('IOSSDKROOT is not set')
        flags['include_dirs'] += [sysroot]
        flags['extra_compile_args'] += ['-isysroot', sysroot]
        flags['extra_link_args'] += ['-isysroot', sysroot]
    elif platform.startswith('freebsd'):
        flags['include_dirs'] += [join(
            environ.get('LOCALBASE', '/usr/local'), 'include')]
        flags['library_dirs'] += [join(
            environ.get('LOCALBASE', '/usr/local'), 'lib')]
    elif platform == 'darwin':
        v = os.uname()
        if v[2] >= '13.0.0':
            # use xcode-select to search on the right Xcode path
            # XXX use the best SDK available instead of a specific one
            import platform as _platform
            xcode_dev = getoutput('xcode-select -p').splitlines()[0]
            sdk_mac_ver = '.'.join(_platform.mac_ver()[0].split('.')[:2])
            print('Xcode detected at {}, and using OS X{} sdk'.format(
                xcode_dev, sdk_mac_ver))
            sysroot = join(
                xcode_dev.decode('utf-8'),
                'Platforms/MacOSX.platform/Developer/SDKs',
                'MacOSX{}.sdk'.format(sdk_mac_ver),
                'System/Library/Frameworks')
        else:
            sysroot = ('/System/Library/Frameworks/'
                       'ApplicationServices.framework/Frameworks')
        flags['extra_compile_args'] += ['-F%s' % sysroot]
        flags['extra_link_args'] += ['-F%s' % sysroot]
    elif platform == 'win32':
        flags['include_dirs'] += [get_python_inc(prefix=sys.prefix)]
        flags['library_dirs'] += [join(sys.prefix, "libs")]
    return flags


def determine_gl_flags():
    kivy_graphics_include = join(src_path, 'kivy', 'include')
    flags = {'include_dirs': [kivy_graphics_include], 'libraries': []}
    base_flags = {'include_dirs': [kivy_graphics_include], 'libraries': []}
    cross_sysroot = environ.get('KIVY_CROSS_SYSROOT')

    if c_options['use_opengl_mock']:
        return flags, base_flags
    if platform == 'win32':
        flags['libraries'] = ['opengl32', 'glew32']
    elif platform == 'ios':
        flags['libraries'] = ['GLESv2']
        flags['extra_link_args'] = ['-framework', 'OpenGLES']
    elif platform == 'darwin':
        flags['extra_link_args'] = ['-framework', 'OpenGL', '-arch', osx_arch]
        flags['extra_compile_args'] = ['-arch', osx_arch]
    elif platform.startswith('freebsd'):
        flags['libraries'] = ['GL']
    elif platform.startswith('openbsd'):
        flags['include_dirs'] = ['/usr/X11R6/include']
        flags['library_dirs'] = ['/usr/X11R6/lib']
        flags['libraries'] = ['GL']
    elif platform == 'android':
        flags['include_dirs'] = [join(ndkplatform, 'usr', 'include')]
        flags['library_dirs'] = [join(ndkplatform, 'usr', 'lib')]
        flags['libraries'] = ['GLESv2']
    elif platform == 'rpi':

        if not cross_sysroot:
            flags['include_dirs'] = [
                '/opt/vc/include',
                '/opt/vc/include/interface/vcos/pthreads',
                '/opt/vc/include/interface/vmcs_host/linux']
            flags['library_dirs'] = ['/opt/vc/lib']
            brcm_lib_files = (
                '/opt/vc/lib/libbrcmEGL.so',
                '/opt/vc/lib/libbrcmGLESv2.so')

        else:
            print("KIVY_CROSS_SYSROOT: " + cross_sysroot)
            flags['include_dirs'] = [
                cross_sysroot + '/usr/include',
                cross_sysroot + '/usr/include/interface/vcos/pthreads',
                cross_sysroot + '/usr/include/interface/vmcs_host/linux']
            flags['library_dirs'] = [cross_sysroot + '/usr/lib']
            brcm_lib_files = (
                cross_sysroot + '/usr/lib/libbrcmEGL.so',
                cross_sysroot + '/usr/lib/libbrcmGLESv2.so')

        if all((exists(lib) for lib in brcm_lib_files)):
            print('Found brcmEGL and brcmGLES library files'
                  'for rpi platform at ' + dirname(brcm_lib_files[0]))
            gl_libs = ['brcmEGL', 'brcmGLESv2']
        else:
            print(
                'Failed to find brcmEGL and brcmGLESv2 library files'
                'for rpi platform, falling back to EGL and GLESv2.')
            gl_libs = ['EGL', 'GLESv2']
        flags['libraries'] = ['bcm_host'] + gl_libs
<<<<<<< HEAD

    elif platform == 'mali':
=======
    elif platform in ['mali', 'vc']:
>>>>>>> 44acb5f1
        flags['include_dirs'] = ['/usr/include/']
        flags['library_dirs'] = ['/usr/lib/arm-linux-gnueabihf']
        flags['libraries'] = ['GLESv2']
        c_options['use_x11'] = True
        c_options['use_egl'] = True
    else:
        flags['libraries'] = ['GL']
    return flags, base_flags


def determine_sdl2():
    flags = {}
    if not c_options['use_sdl2']:
        return flags

    sdl2_path = environ.get('KIVY_SDL2_PATH', None)

    if sdl2_flags and not sdl2_path and platform == 'darwin':
        return sdl2_flags

    # no pkgconfig info, or we want to use a specific sdl2 path, so perform
    # manual configuration
    flags['libraries'] = ['SDL2', 'SDL2_ttf', 'SDL2_image', 'SDL2_mixer']
    split_chr = ';' if platform == 'win32' else ':'
    sdl2_paths = sdl2_path.split(split_chr) if sdl2_path else []

    if not sdl2_paths:
        sdl_inc = join(sys.prefix, 'include', 'SDL2')
        if isdir(sdl_inc):
            sdl2_paths = [sdl_inc]
        sdl2_paths.extend(['/usr/local/include/SDL2', '/usr/include/SDL2'])

    flags['include_dirs'] = sdl2_paths
    flags['extra_link_args'] = []
    flags['extra_compile_args'] = []
    flags['library_dirs'] = (
        sdl2_paths if sdl2_paths else
        ['/usr/local/lib/'])

    if sdl2_flags:
        flags = merge(flags, sdl2_flags)

    # ensure headers for all the SDL2 and sub libraries are available
    libs_to_check = ['SDL', 'SDL_mixer', 'SDL_ttf', 'SDL_image']
    can_compile = True
    for lib in libs_to_check:
        found = False
        for d in flags['include_dirs']:
            fn = join(d, '{}.h'.format(lib))
            if exists(fn):
                found = True
                print('SDL2: found {} header at {}'.format(lib, fn))
                break

        if not found:
            print('SDL2: missing sub library {}'.format(lib))
            can_compile = False

    if not can_compile:
        c_options['use_sdl2'] = False
        return {}

    return flags


base_flags = determine_base_flags()
gl_flags, gl_flags_base = determine_gl_flags()

# -----------------------------------------------------------------------------
# sources to compile
# all the dependencies have been found manually with:
# grep -inr -E '(cimport|include)' kivy/graphics/context_instructions.{pxd,pyx}
graphics_dependencies = {
    'buffer.pyx': ['common.pxi'],
    'context.pxd': ['instructions.pxd', 'texture.pxd', 'vbo.pxd', 'cgl.pxd'],
    'cgl.pxd': ['common.pxi', 'config.pxi', 'gl_redirect.h'],
    'compiler.pxd': ['instructions.pxd'],
    'compiler.pyx': ['context_instructions.pxd'],
    'cgl.pyx': ['cgl.pxd'],
    'cgl_mock.pyx': ['cgl.pxd'],
    'cgl_sdl2.pyx': ['cgl.pxd'],
    'cgl_gl.pyx': ['cgl.pxd'],
    'cgl_glew.pyx': ['cgl.pxd'],
    'context_instructions.pxd': [
        'transformation.pxd', 'instructions.pxd', 'texture.pxd'],
    'fbo.pxd': ['cgl.pxd', 'instructions.pxd', 'texture.pxd'],
    'fbo.pyx': [
        'config.pxi', 'opcodes.pxi', 'transformation.pxd', 'context.pxd'],
    'gl_instructions.pyx': [
        'config.pxi', 'opcodes.pxi', 'cgl.pxd', 'instructions.pxd'],
    'instructions.pxd': [
        'vbo.pxd', 'context_instructions.pxd', 'compiler.pxd', 'shader.pxd',
        'texture.pxd', '../_event.pxd'],
    'instructions.pyx': [
        'config.pxi', 'opcodes.pxi', 'cgl.pxd',
        'context.pxd', 'common.pxi', 'vertex.pxd', 'transformation.pxd'],
    'opengl.pyx': [
        'config.pxi', 'common.pxi', 'cgl.pxd', 'gl_redirect.h'],
    'opengl_utils.pyx': [
        'opengl_utils_def.pxi', 'cgl.pxd', ],
    'shader.pxd': ['cgl.pxd', 'transformation.pxd', 'vertex.pxd'],
    'shader.pyx': [
        'config.pxi', 'common.pxi', 'cgl.pxd',
        'vertex.pxd', 'transformation.pxd', 'context.pxd',
        'gl_debug_logger.pxi'],
    'stencil_instructions.pxd': ['instructions.pxd'],
    'stencil_instructions.pyx': [
        'config.pxi', 'opcodes.pxi', 'cgl.pxd',
        'gl_debug_logger.pxi'],
    'scissor_instructions.pyx': [
        'config.pxi', 'opcodes.pxi', 'cgl.pxd'],
    'svg.pyx': ['config.pxi', 'common.pxi', 'texture.pxd', 'instructions.pxd',
                'vertex_instructions.pxd', 'tesselator.pxd'],
    'texture.pxd': ['cgl.pxd'],
    'texture.pyx': [
        'config.pxi', 'common.pxi', 'opengl_utils_def.pxi', 'context.pxd',
        'cgl.pxd', 'opengl_utils.pxd',
        'img_tools.pxi', 'gl_debug_logger.pxi'],
    'vbo.pxd': ['buffer.pxd', 'cgl.pxd', 'vertex.pxd'],
    'vbo.pyx': [
        'config.pxi', 'common.pxi', 'context.pxd',
        'instructions.pxd', 'shader.pxd', 'gl_debug_logger.pxi'],
    'vertex.pxd': ['cgl.pxd'],
    'vertex.pyx': ['config.pxi', 'common.pxi'],
    'vertex_instructions.pyx': [
        'config.pxi', 'common.pxi', 'vbo.pxd', 'vertex.pxd',
        'instructions.pxd', 'vertex_instructions.pxd',
        'cgl.pxd', 'texture.pxd', 'vertex_instructions_line.pxi'],
    'vertex_instructions_line.pxi': ['stencil_instructions.pxd']}

sources = {
    '_event.pyx': merge(base_flags, {'depends': ['properties.pxd']}),
    '_clock.pyx': {},
    'weakproxy.pyx': {},
    'properties.pyx': merge(base_flags, {'depends': ['_event.pxd']}),
    'graphics/buffer.pyx': merge(base_flags, gl_flags_base),
    'graphics/context.pyx': merge(base_flags, gl_flags_base),
    'graphics/compiler.pyx': merge(base_flags, gl_flags_base),
    'graphics/context_instructions.pyx': merge(base_flags, gl_flags_base),
    'graphics/fbo.pyx': merge(base_flags, gl_flags_base),
    'graphics/gl_instructions.pyx': merge(base_flags, gl_flags_base),
    'graphics/instructions.pyx': merge(base_flags, gl_flags_base),
    'graphics/opengl.pyx': merge(base_flags, gl_flags_base),
    'graphics/opengl_utils.pyx': merge(base_flags, gl_flags_base),
    'graphics/shader.pyx': merge(base_flags, gl_flags_base),
    'graphics/stencil_instructions.pyx': merge(base_flags, gl_flags_base),
    'graphics/scissor_instructions.pyx': merge(base_flags, gl_flags_base),
    'graphics/texture.pyx': merge(base_flags, gl_flags_base),
    'graphics/transformation.pyx': merge(base_flags, gl_flags_base),
    'graphics/vbo.pyx': merge(base_flags, gl_flags_base),
    'graphics/vertex.pyx': merge(base_flags, gl_flags_base),
    'graphics/vertex_instructions.pyx': merge(base_flags, gl_flags_base),
    'graphics/cgl.pyx': merge(base_flags, gl_flags_base),
    'graphics/cgl_backend/cgl_mock.pyx': merge(base_flags, gl_flags_base),
    'graphics/cgl_backend/cgl_gl.pyx': merge(base_flags, gl_flags),
    'graphics/cgl_backend/cgl_glew.pyx': merge(base_flags, gl_flags),
    'graphics/cgl_backend/cgl_sdl2.pyx': merge(base_flags, gl_flags_base),
    'graphics/cgl_backend/cgl_debug.pyx': merge(base_flags, gl_flags_base),
    'core/text/text_layout.pyx': base_flags,
    'core/window/window_info.pyx': base_flags,
    'graphics/tesselator.pyx': merge(base_flags, {
        'include_dirs': ['kivy/lib/libtess2/Include'],
        'c_depends': [
            'lib/libtess2/Source/bucketalloc.c',
            'lib/libtess2/Source/dict.c',
            'lib/libtess2/Source/geom.c',
            'lib/libtess2/Source/mesh.c',
            'lib/libtess2/Source/priorityq.c',
            'lib/libtess2/Source/sweep.c',
            'lib/libtess2/Source/tess.c'
        ]
    }),
    'graphics/svg.pyx': merge(base_flags, gl_flags_base)
}

if c_options["use_sdl2"]:
    sdl2_flags = determine_sdl2()

if c_options['use_sdl2'] and sdl2_flags:
    sources['graphics/cgl_backend/cgl_sdl2.pyx'] = merge(
        sources['graphics/cgl_backend/cgl_sdl2.pyx'], sdl2_flags)
    sdl2_depends = {'depends': ['lib/sdl2.pxi']}
    for source_file in ('core/window/_window_sdl2.pyx',
                        'core/image/_img_sdl2.pyx',
                        'core/text/_text_sdl2.pyx',
                        'core/audio/audio_sdl2.pyx',
                        'core/clipboard/_clipboard_sdl2.pyx'):
        sources[source_file] = merge(
            base_flags, sdl2_flags, sdl2_depends)

if c_options['use_pangoft2'] in (None, True) and platform not in (
                                      'android', 'ios', 'windows'):
    pango_flags = pkgconfig('pangoft2')
    if pango_flags and 'libraries' in pango_flags:
        print('Pango: pangoft2 found via pkg-config')
        c_options['use_pangoft2'] = True
        pango_depends = {'depends': [
            'lib/pango/pangoft2.pxi',
            'lib/pango/pangoft2.h']}
        sources['core/text/_text_pango.pyx'] = merge(
                base_flags, pango_flags, pango_depends)
        print(sources['core/text/_text_pango.pyx'])

if platform in ('darwin', 'ios'):
    # activate ImageIO provider for our core image
    if platform == 'ios':
        osx_flags = {'extra_link_args': [
            '-framework', 'Foundation',
            '-framework', 'UIKit',
            '-framework', 'AudioToolbox',
            '-framework', 'CoreGraphics',
            '-framework', 'QuartzCore',
            '-framework', 'ImageIO',
            '-framework', 'Accelerate']}
    else:
        osx_flags = {'extra_link_args': [
            '-framework', 'ApplicationServices']}
    sources['core/image/img_imageio.pyx'] = merge(
        base_flags, osx_flags)

if c_options['use_avfoundation']:
    import platform as _platform
    mac_ver = [int(x) for x in _platform.mac_ver()[0].split('.')[:2]]
    if mac_ver >= [10, 7] or platform == 'ios':
        osx_flags = {
            'extra_link_args': ['-framework', 'AVFoundation'],
            'extra_compile_args': ['-ObjC++'],
            'depends': ['core/camera/camera_avfoundation_implem.m']}
        sources['core/camera/camera_avfoundation.pyx'] = merge(
            base_flags, osx_flags)
    else:
        print('AVFoundation cannot be used, OSX >= 10.7 is required')

if c_options['use_rpi']:
    sources['lib/vidcore_lite/egl.pyx'] = merge(
        base_flags, gl_flags)
    sources['lib/vidcore_lite/bcm.pyx'] = merge(
        base_flags, gl_flags)

if c_options['use_x11']:
    libs = ['Xrender', 'X11']
    if c_options['use_egl']:
        libs += ['EGL']
    else:
        libs += ['GL']
    sources['core/window/window_x11.pyx'] = merge(
        base_flags, gl_flags, {
            # FIXME add an option to depend on them but not compile them
            # cause keytab is included in core, and core is included in
            # window_x11
            #
            # 'depends': [
            #    'core/window/window_x11_keytab.c',
            #    'core/window/window_x11_core.c'],
            'libraries': libs})

if c_options['use_gstreamer']:
    sources['lib/gstplayer/_gstplayer.pyx'] = merge(
        base_flags, gst_flags, {
            'depends': ['lib/gstplayer/_gstplayer.h']})


# -----------------------------------------------------------------------------
# extension modules

def get_dependencies(name, deps=None):
    if deps is None:
        deps = []
    for dep in graphics_dependencies.get(name, []):
        if dep not in deps:
            deps.append(dep)
            get_dependencies(dep, deps)
    return deps


def resolve_dependencies(fn, depends):
    fn = basename(fn)
    deps = []
    get_dependencies(fn, deps)
    get_dependencies(fn.replace('.pyx', '.pxd'), deps)

    deps_final = []
    paths_to_test = ['graphics', 'include']
    for dep in deps:
        found = False
        for path in paths_to_test:
            filename = expand(src_path, path, dep)
            if exists(filename):
                deps_final.append(filename)
                found = True
                break
        if not found:
            print('ERROR: Dependency for {} not resolved: {}'.format(
                fn, dep
            ))

    return deps_final


def get_extensions_from_sources(sources):
    ext_modules = []
    if environ.get('KIVY_FAKE_BUILDEXT'):
        print('Fake build_ext asked, will generate only .h/.c')
        return ext_modules
    for pyx, flags in sources.items():
        is_graphics = pyx.startswith('graphics')
        pyx = expand(src_path, pyx)
        depends = [expand(src_path, x) for x in flags.pop('depends', [])]
        c_depends = [expand(src_path, x) for x in flags.pop('c_depends', [])]
        if not can_use_cython:
            # can't use cython, so use the .c files instead.
            pyx = '%s.c' % pyx[:-4]
        if is_graphics:
            depends = resolve_dependencies(pyx, depends)
        f_depends = [x for x in depends if x.rsplit('.', 1)[-1] in (
            'c', 'cpp', 'm')]
        module_name = get_modulename_from_file(pyx)
        flags_clean = {'depends': depends}
        for key, value in flags.items():
            if len(value):
                flags_clean[key] = value
        ext_modules.append(CythonExtension(
            module_name, [pyx] + f_depends + c_depends, **flags_clean))
    return ext_modules


ext_modules = get_extensions_from_sources(sources)


# -----------------------------------------------------------------------------
# automatically detect data files
split_examples = int(environ.get('KIVY_SPLIT_EXAMPLES', '0'))
data_file_prefix = 'share/kivy-'
examples = {}
examples_allowed_ext = ('readme', 'py', 'wav', 'png', 'jpg', 'svg', 'json',
                        'avi', 'gif', 'txt', 'ttf', 'obj', 'mtl', 'kv', 'mpg',
                        'glsl', 'zip')
for root, subFolders, files in walk('examples'):
    for fn in files:
        ext = fn.split('.')[-1].lower()
        if ext not in examples_allowed_ext:
            continue
        filename = join(root, fn)
        directory = '%s%s' % (data_file_prefix, dirname(filename))
        if directory not in examples:
            examples[directory] = []
        examples[directory].append(filename)

binary_deps = []
binary_deps_path = join(src_path, 'kivy', 'binary_deps')
if isdir(binary_deps_path):
    for root, dirnames, filenames in walk(binary_deps_path):
        for fname in filenames:
            binary_deps.append(
                join(root.replace(binary_deps_path, 'binary_deps'), fname))

# -----------------------------------------------------------------------------
# setup !
if not build_examples:
    install_requires = [
        'Kivy-Garden>=0.1.4', 'docutils', 'pygments'
    ]
    setup_requires = []
    if declare_cython:
        setup_requires.append(CYTHON_REQUIRES_STRING)
    setup(
        name='Kivy',
        version=get_version(),
        author='Kivy Team and other contributors',
        author_email='kivy-dev@googlegroups.com',
        url='http://kivy.org',
        license='MIT',
        description=(
            'A software library for rapid development of '
            'hardware-accelerated multitouch applications.'),
        long_description=get_description(),
        ext_modules=ext_modules,
        cmdclass=cmdclass,
        packages=[
            'kivy',
            'kivy.core',
            'kivy.core.audio',
            'kivy.core.camera',
            'kivy.core.clipboard',
            'kivy.core.image',
            'kivy.core.gl',
            'kivy.core.spelling',
            'kivy.core.text',
            'kivy.core.video',
            'kivy.core.window',
            'kivy.deps',
            'kivy.effects',
            'kivy.graphics',
            'kivy.graphics.cgl_backend',
            'kivy.garden',
            'kivy.input',
            'kivy.input.postproc',
            'kivy.input.providers',
            'kivy.lang',
            'kivy.lib',
            'kivy.lib.gstplayer',
            'kivy.lib.vidcore_lite',
            'kivy.modules',
            'kivy.network',
            'kivy.storage',
            'kivy.tests',
            'kivy.tools',
            'kivy.tools.packaging',
            'kivy.tools.packaging.pyinstaller_hooks',
            'kivy.tools.highlight',
            'kivy.extras',
            'kivy.uix',
            'kivy.uix.behaviors',
            'kivy.uix.recycleview',
        ],
        package_dir={'kivy': 'kivy'},
        package_data={'kivy': [
            'setupconfig.py',
            '*.pxd',
            '*.pxi',
            'core/text/*.pxd',
            'core/text/*.pxi',
            'core/window/*.pxi',
            'core/window/*.pxd',
            'graphics/*.pxd',
            'graphics/*.pxi',
            'graphics/*.h',
            'include/*',
            'lib/vidcore_lite/*.pxd',
            'lib/vidcore_lite/*.pxi',
            'data/*.kv',
            'data/*.json',
            'data/fonts/*.ttf',
            'data/images/*.png',
            'data/images/*.jpg',
            'data/images/*.gif',
            'data/images/*.atlas',
            'data/keyboards/*.json',
            'data/logo/*.png',
            'data/glsl/*.png',
            'data/glsl/*.vs',
            'data/glsl/*.fs',
            'tests/*.zip',
            'tests/*.kv',
            'tests/*.png',
            'tests/*.ttf',
            'tests/*.ogg',
            'tools/gles_compat/*',
            'tools/highlight/*',
            'tools/packaging/README.txt',
            'tools/packaging/win32/kivy.bat',
            'tools/packaging/win32/kivyenv.sh',
            'tools/packaging/win32/README.txt',
            'tools/packaging/osx/Info.plist',
            'tools/packaging/osx/InfoPlist.strings',
            'tools/packaging/osx/kivy.sh',
            'tools/pep8checker/*',
            'tools/theming/defaulttheme/*',
        ] + binary_deps},
        data_files=[] if split_examples else list(examples.items()),
        classifiers=[
            'Development Status :: 5 - Production/Stable',
            'Environment :: MacOS X',
            'Environment :: Win32 (MS Windows)',
            'Environment :: X11 Applications',
            'Intended Audience :: Developers',
            'Intended Audience :: End Users/Desktop',
            'Intended Audience :: Information Technology',
            'Intended Audience :: Science/Research',
            'License :: OSI Approved :: MIT License',
            'Natural Language :: English',
            'Operating System :: MacOS :: MacOS X',
            'Operating System :: Microsoft :: Windows',
            'Operating System :: POSIX :: BSD :: FreeBSD',
            'Operating System :: POSIX :: Linux',
            'Programming Language :: Python :: 2.7',
            'Programming Language :: Python :: 3.4',
            'Programming Language :: Python :: 3.5',
            'Programming Language :: Python :: 3.6',
            'Topic :: Artistic Software',
            'Topic :: Games/Entertainment',
            'Topic :: Multimedia :: Graphics :: 3D Rendering',
            'Topic :: Multimedia :: Graphics :: Capture :: Digital Camera',
            'Topic :: Multimedia :: Graphics :: Presentation',
            'Topic :: Multimedia :: Graphics :: Viewers',
            'Topic :: Multimedia :: Sound/Audio :: Players :: MP3',
            'Topic :: Multimedia :: Video :: Display',
            'Topic :: Scientific/Engineering :: Human Machine Interfaces',
            'Topic :: Scientific/Engineering :: Visualization',
            ('Topic :: Software Development :: Libraries :: '
             'Application Frameworks'),
            'Topic :: Software Development :: User Interfaces'],
        dependency_links=[
            'https://github.com/kivy-garden/garden/archive/master.zip'],
        install_requires=install_requires,
        setup_requires=setup_requires,
        extras_require={
            'tuio': ['oscpy']
        })
else:
    setup(
        name='Kivy-examples',
        version=get_version(),
        author='Kivy Team and other contributors',
        author_email='kivy-dev@googlegroups.com',
        url='http://kivy.org',
        license='MIT',
        description=('Kivy examples.'),
        long_description=get_description(),
        data_files=list(examples.items()))<|MERGE_RESOLUTION|>--- conflicted
+++ resolved
@@ -678,12 +678,7 @@
                 'for rpi platform, falling back to EGL and GLESv2.')
             gl_libs = ['EGL', 'GLESv2']
         flags['libraries'] = ['bcm_host'] + gl_libs
-<<<<<<< HEAD
-
-    elif platform == 'mali':
-=======
     elif platform in ['mali', 'vc']:
->>>>>>> 44acb5f1
         flags['include_dirs'] = ['/usr/include/']
         flags['library_dirs'] = ['/usr/lib/arm-linux-gnueabihf']
         flags['libraries'] = ['GLESv2']
