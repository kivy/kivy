#
# Kivy - Cross-platform UI framework
# https://kivy.org/
#

import sys
build_examples = False
if "--build_examples" in sys.argv:
    build_examples = True
    sys.argv.remove("--build_examples")

from kivy.utils import pi_version
from copy import deepcopy
import os
from os.path import join, dirname, sep, exists, basename, isdir
from os import walk, environ, makedirs
from distutils.command.build_ext import build_ext
from distutils.version import LooseVersion
from distutils.sysconfig import get_python_inc
from collections import OrderedDict
from time import sleep
from sysconfig import get_paths
from pathlib import Path
import logging
from setuptools import setup, Extension, find_packages


if sys.version_info[0] == 2:
    logging.critical(
        'Unsupported Python version detected!: Kivy 2.0.0 and higher does not '
        'support Python 2. Please upgrade to Python 3, or downgrade Kivy to '
        '1.11.1 - the last Kivy release that still supports Python 2.')


def ver_equal(self, other):
    return self.version == other


# fix error with py3's LooseVersion comparisons
LooseVersion.__eq__ = ver_equal


def get_description():
    with open(join(dirname(__file__), 'README.md'), 'rb') as fileh:
<<<<<<< HEAD
        return fileh.read().decode("utf8")


def get_version(filename='kivy/version.py'):
    VERSION = kivy.__version__
    epoch = int(environ.get('SOURCE_DATE_EPOCH', time()))
    DATE = datetime.utcfromtimestamp(epoch).strftime('%Y%m%d')
    try:
        GIT_REVISION = check_output(
            ['git', 'rev-parse', 'HEAD']
        ).strip().decode('ascii')
    except (CalledProcessError, OSError, IOError, FileNotFoundError) as e:
        # CalledProcessError has no errno
        errno = getattr(e, 'errno', None)
        if errno != 2 and 'CalledProcessError' not in repr(e):
            raise
        GIT_REVISION = "Unknown"

    cnt = (
        "# THIS FILE IS GENERATED FROM KIVY SETUP.PY\n"
        "__version__ = '%(version)s'\n"
        "__hash__ = '%(hash)s'\n"
        "__date__ = '%(date)s'\n"
    )

    with open(filename, 'w') as f:
        f.write(cnt % {
            'version': VERSION,
            'hash': GIT_REVISION,
            'date': DATE
        })
    return VERSION


MIN_CYTHON_STRING = '0.24'
MIN_CYTHON_VERSION = LooseVersion(MIN_CYTHON_STRING)
MAX_CYTHON_STRING = '0.29.10'
MAX_CYTHON_VERSION = LooseVersion(MAX_CYTHON_STRING)
CYTHON_UNSUPPORTED = (
    # ref https://github.com/cython/cython/issues/1968
    '0.27', '0.27.2'
)
CYTHON_REQUIRES_STRING = (
    'cython>={min_version},<={max_version},{exclusion}'.format(
        min_version=MIN_CYTHON_STRING,
        max_version=MAX_CYTHON_STRING,
        exclusion=','.join('!=%s' % excl for excl in CYTHON_UNSUPPORTED),
    )
)
=======
        return fileh.read().decode("utf8").replace('\r\n', '\n')
>>>>>>> dedcb6bc


def getoutput(cmd, env=None):
    import subprocess
    p = subprocess.Popen(cmd, shell=True, stdout=subprocess.PIPE,
                         stderr=subprocess.PIPE, env=env)
    p.wait()
    if p.returncode:  # if not returncode == 0
        print('WARNING: A problem occurred while running {0} (code {1})\n'
              .format(cmd, p.returncode))
        stderr_content = p.stderr.read()
        if stderr_content:
            print('{0}\n'.format(stderr_content))
        return ""
    return p.stdout.read()


def pkgconfig(*packages, **kw):
    flag_map = {'-I': 'include_dirs', '-L': 'library_dirs', '-l': 'libraries'}
    lenviron = None
    pconfig = join(sys.prefix, 'libs', 'pkgconfig')

    if isdir(pconfig):
        lenviron = environ.copy()
        lenviron['PKG_CONFIG_PATH'] = '{};{}'.format(
            environ.get('PKG_CONFIG_PATH', ''), pconfig)
    cmd = 'pkg-config --libs --cflags {}'.format(' '.join(packages))
    results = getoutput(cmd, lenviron).split()
    for token in results:
        ext = token[:2].decode('utf-8')
        flag = flag_map.get(ext)
        if not flag:
            continue
        kw.setdefault(flag, []).append(token[2:].decode('utf-8'))
    return kw


def get_isolated_env_paths():
    try:
        # sdl2_dev is installed before setup.py is run, when installing from
        # source due to pyproject.toml. However, it is installed to a
        # pip isolated env, which we need to add to compiler
        import kivy_deps.sdl2_dev as sdl2_dev
    except ImportError:
        return [], []

    root = os.path.abspath(join(sdl2_dev.__path__[0], '../../../..'))
    includes = [join(root, 'Include')] if isdir(join(root, 'Include')) else []
    libs = [join(root, 'libs')] if isdir(join(root, 'libs')) else []
    return includes, libs


# -----------------------------------------------------------------------------
# Determine on which platform we are

build_examples = build_examples or \
    os.environ.get('KIVY_BUILD_EXAMPLES', '0') == '1'

platform = sys.platform

# Detect 32/64bit for OSX (http://stackoverflow.com/a/1405971/798575)
if sys.platform == 'darwin':
    if sys.maxsize > 2 ** 32:
        osx_arch = 'x86_64'
    else:
        osx_arch = 'i386'


# Detect Python for android project (http://github.com/kivy/python-for-android)
ndkplatform = environ.get('NDKPLATFORM')
if ndkplatform is not None and environ.get('LIBLINK'):
    platform = 'android'
kivy_ios_root = environ.get('KIVYIOSROOT', None)
if kivy_ios_root is not None:
    platform = 'ios'
# proprietary broadcom video core drivers
if exists('/opt/vc/include/bcm_host.h'):
    # The proprietary broadcom video core drivers are not available on the
    # Raspberry Pi 4
    if (pi_version or 4) < 4:
        platform = 'rpi'
# use mesa video core drivers
if environ.get('VIDEOCOREMESA', None) == '1':
    platform = 'vc'
mali_paths = (
    '/usr/lib/arm-linux-gnueabihf/libMali.so',
    '/usr/lib/arm-linux-gnueabihf/mali-egl/libmali.so',
    '/usr/local/mali-egl/libmali.so')
if any((exists(path) for path in mali_paths)):
    platform = 'mali'

# Needed when cross-compiling
if environ.get('KIVY_CROSS_PLATFORM'):
    platform = environ.get('KIVY_CROSS_PLATFORM')

# -----------------------------------------------------------------------------
# Detect options
#
c_options = OrderedDict()
c_options['use_rpi'] = platform == 'rpi'
c_options['use_egl'] = False
c_options['use_opengl_es2'] = None
c_options['use_opengl_mock'] = environ.get('READTHEDOCS', None) == 'True'
c_options['use_sdl2'] = None
c_options['use_pangoft2'] = None
c_options['use_ios'] = False
c_options['use_android'] = False
c_options['use_mesagl'] = False
c_options['use_x11'] = False
c_options['use_wayland'] = False
c_options['use_gstreamer'] = None
c_options['use_avfoundation'] = platform in ['darwin', 'ios']
c_options['use_osx_frameworks'] = platform == 'darwin'
c_options['debug_gl'] = False

# Set the alpha size, this will be 0 on the Raspberry Pi and 8 on all other
# platforms, so SDL2 works without X11
c_options['kivy_sdl_gl_alpha_size'] = 8 if pi_version is None else 0

# now check if environ is changing the default values
for key in list(c_options.keys()):
    ukey = key.upper()
    if ukey in environ:
        # kivy_sdl_gl_alpha_size should be an integer, the rest are booleans
        value = int(environ[ukey])
        if key != 'kivy_sdl_gl_alpha_size':
            value = bool(value)
        print('Environ change {0} -> {1}'.format(key, value))
        c_options[key] = value

use_embed_signature = environ.get('USE_EMBEDSIGNATURE', '0') == '1'
use_embed_signature = use_embed_signature or bool(
    platform not in ('ios', 'android'))

# -----------------------------------------------------------------------------
# We want to be able to install kivy as a wheel without a dependency
# on cython, but we also want to use cython where possible as a setup
# time dependency through `pyproject.toml` if building from source.

# There are issues with using cython at all on some platforms;
# exclude them from using or declaring cython.

# This determines whether Cython specific functionality may be used.
can_use_cython = True

if platform in ('ios', 'android'):
    # NEVER use or declare cython on these platforms
    print('Not using cython on %s' % platform)
    can_use_cython = False


# -----------------------------------------------------------------------------
# Setup classes

# the build path where kivy is being compiled
src_path = build_path = dirname(__file__)
print("Current directory is: {}".format(os.getcwd()))
print("Source and initial build directory is: {}".format(src_path))

# __version__ is imported by exec, but help linter not complain
__version__ = None
with open(join(src_path, 'kivy', '_version.py'), encoding="utf-8") as f:
    exec(f.read())


class KivyBuildExt(build_ext, object):

    def __new__(cls, *a, **kw):
        # Note how this class is declared as a subclass of distutils
        # build_ext as the Cython version may not be available in the
        # environment it is initially started in. However, if Cython
        # can be used, setuptools will bring Cython into the environment
        # thus its version of build_ext will become available.
        # The reason why this is done as a __new__ rather than through a
        # factory function is because there are distutils functions that check
        # the values provided by cmdclass with issublcass, and so it would
        # result in an exception.
        # The following essentially supply a dynamically generated subclass
        # that mix in the cython version of build_ext so that the
        # functionality provided will also be executed.
        if can_use_cython:
            from Cython.Distutils import build_ext as cython_build_ext
            build_ext_cls = type(
                'KivyBuildExt', (KivyBuildExt, cython_build_ext), {})
            return super(KivyBuildExt, cls).__new__(build_ext_cls)
        else:
            return super(KivyBuildExt, cls).__new__(cls)

    def finalize_options(self):
        retval = super(KivyBuildExt, self).finalize_options()

        # Build the extensions in parallel if the options has not been set
        if hasattr(self, 'parallel') and self.parallel is None:
            # Use a maximum of 4 cores. If cpu_count returns None, then parallel
            # build will be disabled
            self.parallel = min(4, os.cpu_count() or 0)
            if self.parallel:
                print('Building extensions in parallel using {} cores'.format(
                    self.parallel))

        global build_path
        if (self.build_lib is not None and exists(self.build_lib) and
                not self.inplace):
            build_path = self.build_lib
            print("Updated build directory to: {}".format(build_path))

        return retval

    def build_extensions(self):
        # build files
        config_h_fn = ('include', 'config.h')
        config_pxi_fn = ('include', 'config.pxi')
        config_py_fn = ('setupconfig.py', )

        # generate headers
        config_h = '// Autogenerated file for Kivy C configuration\n'
        config_h += '#define __PY3 1\n'
        config_pxi = '# Autogenerated file for Kivy Cython configuration\n'
        config_pxi += 'DEF PY3 = 1\n'
        config_py = '# Autogenerated file for Kivy configuration\n'
        config_py += 'PY3 = 1\n'
        config_py += 'CYTHON_MIN = {0}\nCYTHON_MAX = {1}\n'.format(
            repr(MIN_CYTHON_STRING), repr(MAX_CYTHON_STRING))
        config_py += 'CYTHON_BAD = {0}\n'.format(repr(', '.join(map(
            str, CYTHON_UNSUPPORTED))))

        # generate content
        print('Build configuration is:')
        for opt, value in c_options.items():
            # kivy_sdl_gl_alpha_size is already an integer
            if opt != 'kivy_sdl_gl_alpha_size':
                value = int(bool(value))
            print(' * {0} = {1}'.format(opt, value))
            opt = opt.upper()
            config_h += '#define __{0} {1}\n'.format(opt, value)
            config_pxi += 'DEF {0} = {1}\n'.format(opt, value)
            config_py += '{0} = {1}\n'.format(opt, value)
        debug = bool(self.debug)
        print(' * debug = {0}'.format(debug))

        config_pxi += 'DEF DEBUG = {0}\n'.format(debug)
        config_py += 'DEBUG = {0}\n'.format(debug)
        config_pxi += 'DEF PLATFORM = "{0}"\n'.format(platform)
        config_py += 'PLATFORM = "{0}"\n'.format(platform)
        for fn, content in (
                (config_h_fn, config_h), (config_pxi_fn, config_pxi),
                (config_py_fn, config_py)):
            build_fn = expand(build_path, *fn)
            if self.update_if_changed(build_fn, content):
                print('Updated {}'.format(build_fn))
            src_fn = expand(src_path, *fn)
            if src_fn != build_fn and self.update_if_changed(src_fn, content):
                print('Updated {}'.format(src_fn))

        c = self.compiler.compiler_type
        print('Detected compiler is {}'.format(c))
        if c != 'msvc':
            for e in self.extensions:
                e.extra_link_args += ['-lm']

        super(KivyBuildExt, self).build_extensions()

    def update_if_changed(self, fn, content):
        need_update = True
        if exists(fn):
            with open(fn) as fd:
                need_update = fd.read() != content
        if need_update:
            directory_name = dirname(fn)
            if not exists(directory_name):
                makedirs(directory_name)
            with open(fn, 'w') as fd:
                fd.write(content)
        return need_update


def _check_and_fix_sdl2_mixer(f_path):
    # Between SDL_mixer 2.0.1 and 2.0.4, the included frameworks changed
    # smpeg2 have been replaced with mpg123, but there is no need to fix.
    smpeg2_path = ("{}/Versions/A/Frameworks/smpeg2.framework"
                   "/Versions/A/smpeg2").format(f_path)
    if not exists(smpeg2_path):
        return

    print("Check if SDL2_mixer smpeg2 have an @executable_path")
    rpath_from = ("@executable_path/../Frameworks/SDL2.framework"
                  "/Versions/A/SDL2")
    rpath_to = "@rpath/../../../../SDL2.framework/Versions/A/SDL2"
    output = getoutput(("otool -L '{}'").format(smpeg2_path)).decode('utf-8')
    if "@executable_path" not in output:
        return

    print("WARNING: Your SDL2_mixer version is invalid")
    print("WARNING: The smpeg2 framework embedded in SDL2_mixer contains a")
    print("WARNING: reference to @executable_path that will fail the")
    print("WARNING: execution of your application.")
    print("WARNING: We are going to change:")
    print("WARNING: from: {}".format(rpath_from))
    print("WARNING: to: {}".format(rpath_to))
    getoutput("install_name_tool -change {} {} {}".format(
        rpath_from, rpath_to, smpeg2_path))

    output = getoutput(("otool -L '{}'").format(smpeg2_path))
    if b"@executable_path" not in output:
        print("WARNING: Change successfully applied!")
        print("WARNING: You'll never see this message again.")
    else:
        print("WARNING: Unable to apply the changes, sorry.")


# -----------------------------------------------------------------------------
print("Python path is:\n{}\n".format('\n'.join(sys.path)))
# extract version (simulate doc generation, kivy will be not imported)
environ['KIVY_DOC_INCLUDE'] = '1'
import kivy

# Cython check
# on python-for-android and kivy-ios, cython usage is external
from kivy.tools.packaging.cython_cfg import get_cython_versions, get_cython_msg
CYTHON_REQUIRES_STRING, MIN_CYTHON_STRING, MAX_CYTHON_STRING, \
    CYTHON_UNSUPPORTED = get_cython_versions()
cython_min_msg, cython_max_msg, cython_unsupported_msg = get_cython_msg()

if can_use_cython:
    import Cython
    print('\nFound Cython at', Cython.__file__)

    cy_version_str = Cython.__version__
    cy_ver = LooseVersion(cy_version_str)
    print('Detected supported Cython version {}'.format(cy_version_str))

    if cy_ver < LooseVersion(MIN_CYTHON_STRING):
        print(cython_min_msg)
    elif cy_ver in CYTHON_UNSUPPORTED:
        print(cython_unsupported_msg)
    elif cy_ver > LooseVersion(MAX_CYTHON_STRING):
        print(cython_max_msg)
    sleep(1)

# extra build commands go in the cmdclass dict {'command-name': CommandClass}
# see tools.packaging.{platform}.build.py for custom build commands for
# portable packages. Also e.g. we use build_ext command from cython if its
# installed for c extensions.
from kivy.tools.packaging.factory import FactoryBuild
cmdclass = {
    'build_factory': FactoryBuild,
    'build_ext': KivyBuildExt}

try:
    # add build rules for portable packages to cmdclass
    if platform == 'win32':
        from kivy.tools.packaging.win32.build import WindowsPortableBuild
        cmdclass['build_portable'] = WindowsPortableBuild
    elif platform == 'darwin':
        from kivy.tools.packaging.osx.build import OSXPortableBuild
        cmdclass['build_portable'] = OSXPortableBuild
except ImportError:
    print('User distribution detected, avoid portable command.')

# Detect which opengl version headers to use
if platform in ('android', 'darwin', 'ios', 'rpi', 'mali', 'vc'):
    c_options['use_opengl_es2'] = True
elif c_options['use_opengl_es2'] is None:
    c_options['use_opengl_es2'] = \
        environ.get('KIVY_GRAPHICS', '').lower() == 'gles'

print('Using this graphics system: {}'.format(
    ['OpenGL', 'OpenGL ES 2'][int(c_options['use_opengl_es2'] or False)]))

# check if we are in a kivy-ios build
if platform == 'ios':
    print('Kivy-IOS project environment detect, use it.')
    print('Kivy-IOS project located at {0}'.format(kivy_ios_root))
    c_options['use_ios'] = True
    c_options['use_sdl2'] = True

elif platform == 'android':
    c_options['use_android'] = True

elif platform == 'darwin':
    if c_options['use_osx_frameworks']:
        if osx_arch == "i386":
            print("Warning: building with frameworks fail on i386")
        else:
            print("OSX framework used, force to x86_64 only")
            environ["ARCHFLAGS"] = environ.get("ARCHFLAGS", "-arch x86_64")
            print("OSX ARCHFLAGS are: {}".format(environ["ARCHFLAGS"]))

# detect gstreamer, only on desktop
# works if we forced the options or in autodetection
if platform not in ('ios', 'android') and (c_options['use_gstreamer']
                                           in (None, True)):
    gstreamer_valid = False
    if c_options['use_osx_frameworks'] and platform == 'darwin':
        # check the existence of frameworks
        f_path = '/Library/Frameworks/GStreamer.framework'
        if not exists(f_path):
            c_options['use_gstreamer'] = False
            print('GStreamer framework not found, fallback on pkg-config')
        else:
            print('GStreamer framework found')
            gstreamer_valid = True
            c_options['use_gstreamer'] = True
            gst_flags = {
                'extra_link_args': [
                    '-F/Library/Frameworks',
                    '-Xlinker', '-rpath',
                    '-Xlinker', '/Library/Frameworks',
                    '-Xlinker', '-headerpad',
                    '-Xlinker', '190',
                    '-framework', 'GStreamer'],
                'include_dirs': [join(f_path, 'Headers')]}
    elif platform == 'win32':
        gst_flags = pkgconfig('gstreamer-1.0')
        if 'libraries' in gst_flags:
            print('GStreamer found via pkg-config')
            gstreamer_valid = True
            c_options['use_gstreamer'] = True
        else:
            _includes = get_isolated_env_paths()[0] + [get_paths()['include']]
            for include_dir in _includes:
                if exists(join(include_dir, 'gst', 'gst.h')):
                    print('GStreamer found via gst.h')
                    gstreamer_valid = True
                    c_options['use_gstreamer'] = True
                    gst_flags = {
                        'libraries':
                            ['gstreamer-1.0', 'glib-2.0', 'gobject-2.0']}
                    break

    if not gstreamer_valid:
        # use pkg-config approach instead
        gst_flags = pkgconfig('gstreamer-1.0')
        if 'libraries' in gst_flags:
            print('GStreamer found via pkg-config')
            c_options['use_gstreamer'] = True


# detect SDL2, only on desktop and iOS, or android if explicitly enabled
# works if we forced the options or in autodetection
sdl2_flags = {}
if platform == 'win32' and c_options['use_sdl2'] is None:
    c_options['use_sdl2'] = True

if c_options['use_sdl2'] or (
        platform not in ('android',) and c_options['use_sdl2'] is None):

    sdl2_valid = False
    if c_options['use_osx_frameworks'] and platform == 'darwin':
        # check the existence of frameworks
        sdl2_valid = True
        sdl2_flags = {
            'extra_link_args': [
                '-F/Library/Frameworks',
                '-Xlinker', '-rpath',
                '-Xlinker', '/Library/Frameworks',
                '-Xlinker', '-headerpad',
                '-Xlinker', '190'],
            'include_dirs': [],
            'extra_compile_args': ['-F/Library/Frameworks']
        }
        for name in ('SDL2', 'SDL2_ttf', 'SDL2_image', 'SDL2_mixer'):
            f_path = '/Library/Frameworks/{}.framework'.format(name)
            if not exists(f_path):
                print('Missing framework {}'.format(f_path))
                sdl2_valid = False
                continue
            sdl2_flags['extra_link_args'] += ['-framework', name]
            sdl2_flags['include_dirs'] += [join(f_path, 'Headers')]
            print('Found sdl2 frameworks: {}'.format(f_path))
            if name == 'SDL2_mixer':
                _check_and_fix_sdl2_mixer(f_path)

        if not sdl2_valid:
            c_options['use_sdl2'] = False
            print('SDL2 frameworks not found, fallback on pkg-config')
        else:
            c_options['use_sdl2'] = True
            print('Activate SDL2 compilation')

    if not sdl2_valid and platform != "ios":
        # use pkg-config approach instead
        sdl2_flags = pkgconfig('sdl2', 'SDL2_ttf', 'SDL2_image', 'SDL2_mixer')
        if 'libraries' in sdl2_flags:
            print('SDL2 found via pkg-config')
            c_options['use_sdl2'] = True


# -----------------------------------------------------------------------------
# declare flags


def get_modulename_from_file(filename):
    filename = filename.replace(sep, '/')
    pyx = '.'.join(filename.split('.')[:-1])
    pyxl = pyx.split('/')
    while pyxl[0] != 'kivy':
        pyxl.pop(0)
    if pyxl[1] == 'kivy':
        pyxl.pop(0)
    return '.'.join(pyxl)


def expand(root, *args):
    return join(root, 'kivy', *args)


class CythonExtension(Extension):

    def __init__(self, *args, **kwargs):
        Extension.__init__(self, *args, **kwargs)
        self.cython_directives = {
            'c_string_encoding': 'utf-8',
            'profile': 'USE_PROFILE' in environ,
<<<<<<< HEAD
            'embedsignature': use_embed_signature}
=======
            'embedsignature': use_embed_signature,
            'language_level': 3,
            'unraisable_tracebacks': True,
        }
>>>>>>> dedcb6bc
        # XXX with pip, setuptools is imported before distutils, and change
        # our pyx to c, then, cythonize doesn't happen. So force again our
        # sources
        self.sources = args[1]


def merge(d1, *args):
    d1 = deepcopy(d1)
    for d2 in args:
        for key, value in d2.items():
            value = deepcopy(value)
            if key in d1:
                d1[key].extend(value)
            else:
                d1[key] = value
    return d1


def determine_base_flags():
    includes, libs = get_isolated_env_paths()

    flags = {
        'libraries': [],
        'include_dirs': [join(src_path, 'kivy', 'include')] + includes,
        'library_dirs': [] + libs,
        'extra_link_args': [],
        'extra_compile_args': []}
    if c_options['use_ios']:
        sysroot = environ.get('IOSSDKROOT', environ.get('SDKROOT'))
        if not sysroot:
            raise Exception('IOSSDKROOT is not set')
        flags['include_dirs'] += [sysroot]
        flags['extra_compile_args'] += ['-isysroot', sysroot]
        flags['extra_link_args'] += ['-isysroot', sysroot]
    elif platform.startswith('freebsd'):
        flags['include_dirs'] += [join(
            environ.get('LOCALBASE', '/usr/local'), 'include')]
        flags['library_dirs'] += [join(
            environ.get('LOCALBASE', '/usr/local'), 'lib')]
    elif platform == 'darwin' and c_options['use_osx_frameworks']:
        v = os.uname()
        if v[2] >= '13.0.0':
            if 'SDKROOT' in environ:
                sysroot = join(environ['SDKROOT'], 'System/Library/Frameworks')
            else:
                # use xcode-select to search on the right Xcode path
                # XXX use the best SDK available instead of a specific one
                import platform as _platform
                xcode_dev = getoutput('xcode-select -p').splitlines()[0]
                sdk_mac_ver = '.'.join(_platform.mac_ver()[0].split('.')[:2])
                print('Xcode detected at {}, and using OS X{} sdk'.format(
                    xcode_dev, sdk_mac_ver))
                sysroot = join(
                    xcode_dev.decode('utf-8'),
                    'Platforms/MacOSX.platform/Developer/SDKs',
                    'MacOSX{}.sdk'.format(sdk_mac_ver),
                    'System/Library/Frameworks')
        else:
            sysroot = ('/System/Library/Frameworks/'
                       'ApplicationServices.framework/Frameworks')
        flags['extra_compile_args'] += ['-F%s' % sysroot]
        flags['extra_link_args'] += ['-F%s' % sysroot]
    elif platform == 'win32':
        flags['include_dirs'] += [get_python_inc(prefix=sys.prefix)]
        flags['library_dirs'] += [join(sys.prefix, "libs")]
    return flags


def determine_gl_flags():
    kivy_graphics_include = join(src_path, 'kivy', 'include')
    flags = {'include_dirs': [kivy_graphics_include], 'libraries': []}
    base_flags = {'include_dirs': [kivy_graphics_include], 'libraries': []}
    cross_sysroot = environ.get('KIVY_CROSS_SYSROOT')

    if c_options['use_opengl_mock']:
        return flags, base_flags
    if platform == 'win32':
        flags['libraries'] = ['opengl32', 'glew32']
    elif platform == 'ios':
        flags['libraries'] = ['GLESv2']
        flags['extra_link_args'] = ['-framework', 'OpenGLES']
    elif platform == 'darwin':
        flags['extra_link_args'] = ['-framework', 'OpenGL', '-arch', osx_arch]
        flags['extra_compile_args'] = ['-arch', osx_arch]
    elif platform.startswith('freebsd'):
        flags['libraries'] = ['GL']
    elif platform.startswith('openbsd'):
        flags['include_dirs'] = ['/usr/X11R6/include']
        flags['library_dirs'] = ['/usr/X11R6/lib']
        flags['libraries'] = ['GL']
    elif platform == 'android':
        flags['include_dirs'] = [join(ndkplatform, 'usr', 'include')]
        flags['library_dirs'] = [join(ndkplatform, 'usr', 'lib')]
        flags['libraries'] = ['GLESv2']
    elif platform == 'rpi':

        if not cross_sysroot:
            flags['include_dirs'] = [
                '/opt/vc/include',
                '/opt/vc/include/interface/vcos/pthreads',
                '/opt/vc/include/interface/vmcs_host/linux']
            flags['library_dirs'] = ['/opt/vc/lib']
            brcm_lib_files = (
                '/opt/vc/lib/libbrcmEGL.so',
                '/opt/vc/lib/libbrcmGLESv2.so')

        else:
            print("KIVY_CROSS_SYSROOT: " + cross_sysroot)
            flags['include_dirs'] = [
                cross_sysroot + '/usr/include',
                cross_sysroot + '/usr/include/interface/vcos/pthreads',
                cross_sysroot + '/usr/include/interface/vmcs_host/linux']
            flags['library_dirs'] = [cross_sysroot + '/usr/lib']
            brcm_lib_files = (
                cross_sysroot + '/usr/lib/libbrcmEGL.so',
                cross_sysroot + '/usr/lib/libbrcmGLESv2.so')

        if all((exists(lib) for lib in brcm_lib_files)):
            print('Found brcmEGL and brcmGLES library files '
                  'for rpi platform at ' + dirname(brcm_lib_files[0]))
            gl_libs = ['brcmEGL', 'brcmGLESv2']
        else:
            print(
                'Failed to find brcmEGL and brcmGLESv2 library files '
                'for rpi platform, falling back to EGL and GLESv2.')
            gl_libs = ['EGL', 'GLESv2']
        flags['libraries'] = ['bcm_host'] + gl_libs
    elif platform in ['mali', 'vc']:
        flags['include_dirs'] = ['/usr/include/']
        flags['library_dirs'] = ['/usr/lib/arm-linux-gnueabihf']
        flags['libraries'] = ['GLESv2']
        c_options['use_x11'] = True
        c_options['use_egl'] = True
    else:
        flags['libraries'] = ['GL']
    return flags, base_flags


def determine_sdl2():
    flags = {}
    if not c_options['use_sdl2']:
        return flags

    sdl2_path = environ.get('KIVY_SDL2_PATH', None)

    if sdl2_flags and not sdl2_path and platform == 'darwin':
        return sdl2_flags

    includes, _ = get_isolated_env_paths()

    # no pkgconfig info, or we want to use a specific sdl2 path, so perform
    # manual configuration
    flags['libraries'] = ['SDL2', 'SDL2_ttf', 'SDL2_image', 'SDL2_mixer']
    split_chr = ';' if platform == 'win32' else ':'
    sdl2_paths = sdl2_path.split(split_chr) if sdl2_path else []

    if not sdl2_paths:
        sdl2_paths = []
        for include in includes + [join(sys.prefix, 'include')]:
            sdl_inc = join(include, 'SDL2')
            if isdir(sdl_inc):
                sdl2_paths.append(sdl_inc)
        sdl2_paths.extend(['/usr/local/include/SDL2', '/usr/include/SDL2'])

    flags['include_dirs'] = sdl2_paths
    flags['extra_link_args'] = []
    flags['extra_compile_args'] = []
    flags['library_dirs'] = (
        sdl2_paths if sdl2_paths else
        ['/usr/local/lib/'])

    if sdl2_flags:
        flags = merge(flags, sdl2_flags)

    # ensure headers for all the SDL2 and sub libraries are available
    libs_to_check = ['SDL', 'SDL_mixer', 'SDL_ttf', 'SDL_image']
    can_compile = True
    for lib in libs_to_check:
        found = False
        for d in flags['include_dirs']:
            fn = join(d, '{}.h'.format(lib))
            if exists(fn):
                found = True
                print('SDL2: found {} header at {}'.format(lib, fn))
                break

        if not found:
            print('SDL2: missing sub library {}'.format(lib))
            can_compile = False

    if not can_compile:
        c_options['use_sdl2'] = False
        return {}

    return flags


base_flags = determine_base_flags()
gl_flags, gl_flags_base = determine_gl_flags()

# -----------------------------------------------------------------------------
# sources to compile
# all the dependencies have been found manually with:
# grep -inr -E '(cimport|include)' kivy/graphics/context_instructions.{pxd,pyx}
graphics_dependencies = {
    'buffer.pyx': ['common.pxi'],
    'context.pxd': ['instructions.pxd', 'texture.pxd', 'vbo.pxd', 'cgl.pxd'],
    'cgl.pxd': ['common.pxi', 'config.pxi', 'gl_redirect.h'],
    'compiler.pxd': ['instructions.pxd'],
    'compiler.pyx': ['context_instructions.pxd'],
    'cgl.pyx': ['cgl.pxd'],
    'cgl_mock.pyx': ['cgl.pxd'],
    'cgl_sdl2.pyx': ['cgl.pxd'],
    'cgl_gl.pyx': ['cgl.pxd'],
    'cgl_glew.pyx': ['cgl.pxd'],
    'context_instructions.pxd': [
        'transformation.pxd', 'instructions.pxd', 'texture.pxd'],
    'fbo.pxd': ['cgl.pxd', 'instructions.pxd', 'texture.pxd'],
    'fbo.pyx': [
        'config.pxi', 'opcodes.pxi', 'transformation.pxd', 'context.pxd'],
    'gl_instructions.pyx': [
        'config.pxi', 'opcodes.pxi', 'cgl.pxd', 'instructions.pxd'],
    'instructions.pxd': [
        'vbo.pxd', 'context_instructions.pxd', 'compiler.pxd', 'shader.pxd',
        'texture.pxd', '../_event.pxd'],
    'instructions.pyx': [
        'config.pxi', 'opcodes.pxi', 'cgl.pxd',
        'context.pxd', 'common.pxi', 'vertex.pxd', 'transformation.pxd'],
    'opengl.pyx': [
        'config.pxi', 'common.pxi', 'cgl.pxd', 'gl_redirect.h'],
    'opengl_utils.pyx': [
        'opengl_utils_def.pxi', 'cgl.pxd', ],
    'shader.pxd': ['cgl.pxd', 'transformation.pxd', 'vertex.pxd'],
    'shader.pyx': [
        'config.pxi', 'common.pxi', 'cgl.pxd',
        'vertex.pxd', 'transformation.pxd', 'context.pxd',
        'gl_debug_logger.pxi'],
    'stencil_instructions.pxd': ['instructions.pxd'],
    'stencil_instructions.pyx': [
        'config.pxi', 'opcodes.pxi', 'cgl.pxd',
        'gl_debug_logger.pxi'],
    'scissor_instructions.pyx': [
        'config.pxi', 'opcodes.pxi', 'cgl.pxd'],
    'svg.pyx': ['config.pxi', 'common.pxi', 'texture.pxd', 'instructions.pxd',
                'vertex_instructions.pxd', 'tesselator.pxd'],
    'texture.pxd': ['cgl.pxd'],
    'texture.pyx': [
        'config.pxi', 'common.pxi', 'opengl_utils_def.pxi', 'context.pxd',
        'cgl.pxd', 'opengl_utils.pxd',
        'img_tools.pxi', 'gl_debug_logger.pxi'],
    'vbo.pxd': ['buffer.pxd', 'cgl.pxd', 'vertex.pxd'],
    'vbo.pyx': [
        'config.pxi', 'common.pxi', 'context.pxd',
        'instructions.pxd', 'shader.pxd', 'gl_debug_logger.pxi'],
    'vertex.pxd': ['cgl.pxd'],
    'vertex.pyx': ['config.pxi', 'common.pxi'],
    'vertex_instructions.pyx': [
        'config.pxi', 'common.pxi', 'vbo.pxd', 'vertex.pxd',
        'instructions.pxd', 'vertex_instructions.pxd',
        'cgl.pxd', 'texture.pxd', 'vertex_instructions_line.pxi'],
    'vertex_instructions_line.pxi': ['stencil_instructions.pxd']}

sources = {
    '_event.pyx': merge(base_flags, {'depends': ['properties.pxd']}),
    '_clock.pyx': {},
    'weakproxy.pyx': {},
    'properties.pyx': merge(base_flags, {'depends': ['_event.pxd']}),
    'graphics/buffer.pyx': merge(base_flags, gl_flags_base),
    'graphics/context.pyx': merge(base_flags, gl_flags_base),
    'graphics/compiler.pyx': merge(base_flags, gl_flags_base),
    'graphics/context_instructions.pyx': merge(base_flags, gl_flags_base),
    'graphics/fbo.pyx': merge(base_flags, gl_flags_base),
    'graphics/gl_instructions.pyx': merge(base_flags, gl_flags_base),
    'graphics/instructions.pyx': merge(base_flags, gl_flags_base),
    'graphics/opengl.pyx': merge(base_flags, gl_flags_base),
    'graphics/opengl_utils.pyx': merge(base_flags, gl_flags_base),
    'graphics/shader.pyx': merge(base_flags, gl_flags_base),
    'graphics/stencil_instructions.pyx': merge(base_flags, gl_flags_base),
    'graphics/scissor_instructions.pyx': merge(base_flags, gl_flags_base),
    'graphics/texture.pyx': merge(base_flags, gl_flags_base),
    'graphics/transformation.pyx': merge(base_flags, gl_flags_base),
    'graphics/vbo.pyx': merge(base_flags, gl_flags_base),
    'graphics/vertex.pyx': merge(base_flags, gl_flags_base),
    'graphics/vertex_instructions.pyx': merge(base_flags, gl_flags_base),
    'graphics/cgl.pyx': merge(base_flags, gl_flags_base),
    'graphics/cgl_backend/cgl_mock.pyx': merge(base_flags, gl_flags_base),
    'graphics/cgl_backend/cgl_gl.pyx': merge(base_flags, gl_flags),
    'graphics/cgl_backend/cgl_glew.pyx': merge(base_flags, gl_flags),
    'graphics/cgl_backend/cgl_sdl2.pyx': merge(base_flags, gl_flags_base),
    'graphics/cgl_backend/cgl_debug.pyx': merge(base_flags, gl_flags_base),
    'core/text/text_layout.pyx': base_flags,
    'core/window/window_info.pyx': base_flags,
    'graphics/tesselator.pyx': merge(base_flags, {
        'include_dirs': ['kivy/lib/libtess2/Include'],
        'c_depends': [
            'lib/libtess2/Source/bucketalloc.c',
            'lib/libtess2/Source/dict.c',
            'lib/libtess2/Source/geom.c',
            'lib/libtess2/Source/mesh.c',
            'lib/libtess2/Source/priorityq.c',
            'lib/libtess2/Source/sweep.c',
            'lib/libtess2/Source/tess.c'
        ]
    }),
    'graphics/svg.pyx': merge(base_flags, gl_flags_base)
}

if c_options["use_sdl2"]:
    sdl2_flags = determine_sdl2()

if c_options['use_sdl2'] and sdl2_flags:
    sources['graphics/cgl_backend/cgl_sdl2.pyx'] = merge(
        sources['graphics/cgl_backend/cgl_sdl2.pyx'], sdl2_flags)
    sdl2_depends = {'depends': ['lib/sdl2.pxi']}
    for source_file in ('core/window/_window_sdl2.pyx',
                        'core/image/_img_sdl2.pyx',
                        'core/text/_text_sdl2.pyx',
                        'core/audio/audio_sdl2.pyx',
                        'core/clipboard/_clipboard_sdl2.pyx'):
        sources[source_file] = merge(
            base_flags, sdl2_flags, sdl2_depends)

if c_options['use_pangoft2'] in (None, True) and platform not in (
                                      'android', 'ios', 'win32'):
    pango_flags = pkgconfig('pangoft2')
    if pango_flags and 'libraries' in pango_flags:
        print('Pango: pangoft2 found via pkg-config')
        c_options['use_pangoft2'] = True
        pango_depends = {'depends': [
            'lib/pango/pangoft2.pxi',
            'lib/pango/pangoft2.h']}
        sources['core/text/_text_pango.pyx'] = merge(
                base_flags, pango_flags, pango_depends)
        print(sources['core/text/_text_pango.pyx'])

if platform in ('darwin', 'ios'):
    # activate ImageIO provider for our core image
    if platform == 'ios':
        osx_flags = {'extra_link_args': [
            '-framework', 'Foundation',
            '-framework', 'UIKit',
            '-framework', 'AudioToolbox',
            '-framework', 'CoreGraphics',
            '-framework', 'QuartzCore',
            '-framework', 'ImageIO',
            '-framework', 'Accelerate']}
    else:
        osx_flags = {'extra_link_args': [
            '-framework', 'ApplicationServices']}
    sources['core/image/img_imageio.pyx'] = merge(
        base_flags, osx_flags)

if c_options['use_avfoundation']:
    import platform as _platform
    mac_ver = [int(x) for x in _platform.mac_ver()[0].split('.')[:2]]
    if mac_ver >= [10, 7] or platform == 'ios':
        osx_flags = {
            'extra_link_args': ['-framework', 'AVFoundation'],
            'extra_compile_args': ['-ObjC++'],
            'depends': ['core/camera/camera_avfoundation_implem.m']}
        sources['core/camera/camera_avfoundation.pyx'] = merge(
            base_flags, osx_flags)
    else:
        print('AVFoundation cannot be used, OSX >= 10.7 is required')

if c_options['use_rpi']:
    sources['lib/vidcore_lite/egl.pyx'] = merge(
        base_flags, gl_flags)
    sources['lib/vidcore_lite/bcm.pyx'] = merge(
        base_flags, gl_flags)

if c_options['use_x11']:
    libs = ['Xrender', 'X11']
    if c_options['use_egl']:
        libs += ['EGL']
    else:
        libs += ['GL']
    sources['core/window/window_x11.pyx'] = merge(
        base_flags, gl_flags, {
            # FIXME add an option to depend on them but not compile them
            # cause keytab is included in core, and core is included in
            # window_x11
            #
            # 'depends': [
            #    'core/window/window_x11_keytab.c',
            #    'core/window/window_x11_core.c'],
            'libraries': libs})

if c_options['use_gstreamer']:
    sources['lib/gstplayer/_gstplayer.pyx'] = merge(
        base_flags, gst_flags, {
            'depends': ['lib/gstplayer/_gstplayer.h']})

# -----------------------------------------------------------------------------
# extension modules


def get_dependencies(name, deps=None):
    if deps is None:
        deps = []
    for dep in graphics_dependencies.get(name, []):
        if dep not in deps:
            deps.append(dep)
            get_dependencies(dep, deps)
    return deps


def resolve_dependencies(fn, depends):
    fn = basename(fn)
    deps = []
    get_dependencies(fn, deps)
    get_dependencies(fn.replace('.pyx', '.pxd'), deps)

    deps_final = []
    paths_to_test = ['graphics', 'include']
    for dep in deps:
        found = False
        for path in paths_to_test:
            filename = expand(src_path, path, dep)
            if exists(filename):
                deps_final.append(filename)
                found = True
                break
        if not found:
            print('ERROR: Dependency for {} not resolved: {}'.format(
                fn, dep
            ))

    return deps_final


def get_extensions_from_sources(sources):
    ext_modules = []
    if environ.get('KIVY_FAKE_BUILDEXT'):
        print('Fake build_ext asked, will generate only .h/.c')
        return ext_modules
    for pyx, flags in sources.items():
        is_graphics = pyx.startswith('graphics')
        pyx = expand(src_path, pyx)
        depends = [expand(src_path, x) for x in flags.pop('depends', [])]
        c_depends = [expand(src_path, x) for x in flags.pop('c_depends', [])]
        if not can_use_cython:
            # can't use cython, so use the .c files instead.
            pyx = '%s.c' % pyx[:-4]
        if is_graphics:
            depends = resolve_dependencies(pyx, depends)
        f_depends = [x for x in depends if x.rsplit('.', 1)[-1] in (
            'c', 'cpp', 'm')]
        module_name = get_modulename_from_file(pyx)
        flags_clean = {'depends': depends}
        for key, value in flags.items():
            if len(value):
                flags_clean[key] = value
        ext_modules.append(CythonExtension(
            module_name, [pyx] + f_depends + c_depends, **flags_clean))
    return ext_modules


ext_modules = get_extensions_from_sources(sources)


# -----------------------------------------------------------------------------
# automatically detect data files
split_examples = int(environ.get('KIVY_SPLIT_EXAMPLES', '0'))
data_file_prefix = 'share/kivy-'
examples = {}
examples_allowed_ext = ('readme', 'py', 'wav', 'png', 'jpg', 'svg', 'json',
                        'avi', 'gif', 'txt', 'ttf', 'obj', 'mtl', 'kv', 'mpg',
                        'glsl', 'zip')
for root, subFolders, files in walk('examples'):
    for fn in files:
        ext = fn.split('.')[-1].lower()
        if ext not in examples_allowed_ext:
            continue
        filename = join(root, fn)
        directory = '%s%s' % (data_file_prefix, dirname(filename))
        if directory not in examples:
            examples[directory] = []
        examples[directory].append(filename)

binary_deps = []
binary_deps_path = join(src_path, 'kivy', 'binary_deps')
if isdir(binary_deps_path):
    for root, dirnames, filenames in walk(binary_deps_path):
        for fname in filenames:
            binary_deps.append(
                join(root.replace(binary_deps_path, 'binary_deps'), fname))


def glob_paths(*patterns, excludes=('.pyc', )):
    files = []
    base = Path(join(src_path, 'kivy'))

    for pat in patterns:
        for f in base.glob(pat):
            if f.suffix in excludes:
                continue
            files.append(str(f.relative_to(base)))
    return files


# -----------------------------------------------------------------------------
# setup !
if not build_examples:
    setup(
        name='Kivy',
        version=__version__,
        author='Kivy Team and other contributors',
        author_email='kivy-dev@googlegroups.com',
        url='http://kivy.org',
        license='MIT',
        description=(
            'A software library for rapid development of '
            'hardware-accelerated multitouch applications.'),
        long_description=get_description(),
        long_description_content_type='text/markdown',
        ext_modules=ext_modules,
        cmdclass=cmdclass,
        packages=find_packages(include=['kivy*']),
        package_dir={'kivy': 'kivy'},
        package_data={
            'kivy':
                glob_paths('*.pxd', '*.pxi') +
                glob_paths('**/*.pxd', '**/*.pxi') +
                glob_paths('data/**/*.*') +
                glob_paths('include/**/*.*') +
                glob_paths('tools/**/*.*', excludes=('.pyc', '.enc')) +
                glob_paths('graphics/**/*.h') +
                glob_paths('tests/**/*.*') +
                [
                    'setupconfig.py',
                ] + binary_deps
        },
        data_files=[] if split_examples else list(examples.items()),
        classifiers=[
            'Development Status :: 5 - Production/Stable',
            'Environment :: MacOS X',
            'Environment :: Win32 (MS Windows)',
            'Environment :: X11 Applications',
            'Intended Audience :: Developers',
            'Intended Audience :: End Users/Desktop',
            'Intended Audience :: Information Technology',
            'Intended Audience :: Science/Research',
            'License :: OSI Approved :: MIT License',
            'Natural Language :: English',
            'Operating System :: MacOS :: MacOS X',
            'Operating System :: Microsoft :: Windows',
            'Operating System :: POSIX :: BSD :: FreeBSD',
            'Operating System :: POSIX :: Linux',
            'Programming Language :: Python :: 3.6',
            'Programming Language :: Python :: 3.7',
            'Programming Language :: Python :: 3.8',
            'Programming Language :: Python :: 3.9',
            'Topic :: Artistic Software',
            'Topic :: Games/Entertainment',
            'Topic :: Multimedia :: Graphics :: 3D Rendering',
            'Topic :: Multimedia :: Graphics :: Capture :: Digital Camera',
            'Topic :: Multimedia :: Graphics :: Presentation',
            'Topic :: Multimedia :: Graphics :: Viewers',
            'Topic :: Multimedia :: Sound/Audio :: Players :: MP3',
            'Topic :: Multimedia :: Video :: Display',
            'Topic :: Scientific/Engineering :: Human Machine Interfaces',
            'Topic :: Scientific/Engineering :: Visualization',
            ('Topic :: Software Development :: Libraries :: '
             'Application Frameworks'),
            'Topic :: Software Development :: User Interfaces'])
else:
    setup(
        name='Kivy-examples',
        version=__version__,
        author='Kivy Team and other contributors',
        author_email='kivy-dev@googlegroups.com',
        url='http://kivy.org',
        license='MIT',
        description=('Kivy examples.'),
        long_description_content_type='text/markdown',
        long_description=get_description(),
        data_files=list(examples.items()))<|MERGE_RESOLUTION|>--- conflicted
+++ resolved
@@ -42,59 +42,7 @@
 
 def get_description():
     with open(join(dirname(__file__), 'README.md'), 'rb') as fileh:
-<<<<<<< HEAD
-        return fileh.read().decode("utf8")
-
-
-def get_version(filename='kivy/version.py'):
-    VERSION = kivy.__version__
-    epoch = int(environ.get('SOURCE_DATE_EPOCH', time()))
-    DATE = datetime.utcfromtimestamp(epoch).strftime('%Y%m%d')
-    try:
-        GIT_REVISION = check_output(
-            ['git', 'rev-parse', 'HEAD']
-        ).strip().decode('ascii')
-    except (CalledProcessError, OSError, IOError, FileNotFoundError) as e:
-        # CalledProcessError has no errno
-        errno = getattr(e, 'errno', None)
-        if errno != 2 and 'CalledProcessError' not in repr(e):
-            raise
-        GIT_REVISION = "Unknown"
-
-    cnt = (
-        "# THIS FILE IS GENERATED FROM KIVY SETUP.PY\n"
-        "__version__ = '%(version)s'\n"
-        "__hash__ = '%(hash)s'\n"
-        "__date__ = '%(date)s'\n"
-    )
-
-    with open(filename, 'w') as f:
-        f.write(cnt % {
-            'version': VERSION,
-            'hash': GIT_REVISION,
-            'date': DATE
-        })
-    return VERSION
-
-
-MIN_CYTHON_STRING = '0.24'
-MIN_CYTHON_VERSION = LooseVersion(MIN_CYTHON_STRING)
-MAX_CYTHON_STRING = '0.29.10'
-MAX_CYTHON_VERSION = LooseVersion(MAX_CYTHON_STRING)
-CYTHON_UNSUPPORTED = (
-    # ref https://github.com/cython/cython/issues/1968
-    '0.27', '0.27.2'
-)
-CYTHON_REQUIRES_STRING = (
-    'cython>={min_version},<={max_version},{exclusion}'.format(
-        min_version=MIN_CYTHON_STRING,
-        max_version=MAX_CYTHON_STRING,
-        exclusion=','.join('!=%s' % excl for excl in CYTHON_UNSUPPORTED),
-    )
-)
-=======
         return fileh.read().decode("utf8").replace('\r\n', '\n')
->>>>>>> dedcb6bc
 
 
 def getoutput(cmd, env=None):
@@ -609,14 +557,10 @@
         self.cython_directives = {
             'c_string_encoding': 'utf-8',
             'profile': 'USE_PROFILE' in environ,
-<<<<<<< HEAD
-            'embedsignature': use_embed_signature}
-=======
             'embedsignature': use_embed_signature,
             'language_level': 3,
             'unraisable_tracebacks': True,
         }
->>>>>>> dedcb6bc
         # XXX with pip, setuptools is imported before distutils, and change
         # our pyx to c, then, cythonize doesn't happen. So force again our
         # sources
